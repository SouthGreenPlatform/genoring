=pod

=head1 NAME

GenoRing - Contains GenoRing Perl Library

=head1 SYNOPSIS

use Genoring;

=head1 REQUIRES

Perl5

=head1 DESCRIPTION

This module contains GenoRing library functions.

=cut

require 5.8.0;
use strict;
use warnings;
use utf8;

# Note: we use CPAN YAML parser because it is a core PERL module. We could have
# used YAML::Tiny but it would have required either a user-side installation
# (while we want to minimize the requirements!) or it should have been
# distributed with the GenoRing package which is not possible due to
# incompatible license (MIT licensed projects -GenoRing- can not include GPL or
# artistic licensed projects while the opposit is possible, ie. GenoRing can
# be more easily integrated into other projects).
# For our uses here, the CPAN YAML parser should be enough.
use CPAN::Meta::YAML;
use Cwd qw( abs_path getcwd );
use Data::Dumper;
use File::Basename;
use File::Copy;
use File::Path qw( make_path remove_tree );
use File::Spec;
use JSON::PP;
use Time::Piece;

# No buffering.
$| = 1;




# Script global variables
##########################

=pod

=head1 VARIABLES

B<$g_debug>: (boolean)

When set to true, it enables debug mode. This constant can be set at script
start by command line options.

B<$g_exec_prefix>: (string)

Prefix to add to executed shell commands. It can be usefull to manage the user
running commands or for test or debugging purposes.

B<$g_flags>: (hash ref)

Contains flags set on command line with their values if set or "1" otherwise.

B<$g_project>: (string)

Contains the global project (instance) name.

B<$_g_config>: (hash ref)

Cache variable for global config. Should not be used directly.

B<$_g_modules>: (hash ref)

Cache variable for module lists. See GetModules(). Should not be used directly.

B<$_g_services>: (hash ref)

Cache variable for services lists. See GetServices(). Should not be used directly.

B<$_g_volumes>: (hash ref)

Cache variable for volumes lists. See GetVolumes(). Should not be used directly.

B<$_g_modules_info>: (hash ref)

Cache variable used to store modules' info. Should not be used directly.

B<$_g_git_available>: (boolean)

Tells if git has been detected or not. To be TRUE, there must be a .git
directory, and the git command should be available. If not defined, it means no
checks were done yet using IsGitAvailable. This global variable should not be
used, insted use IsGitAvailable().

=cut

our $g_debug = $Genoring::DEBUG;
our $g_exec_prefix = '';
our $g_flags = {};
our $g_project;
our $_g_config = undef;
our $_g_modules = {};
our $_g_services = {};
our $_g_volumes = {};
our $_g_modules_info = {};
our $_g_git_available = undef;




# Package subs
###############

=pod

=head1 FUNCTIONAL INTERFACE

=head2 Run

B<Description>: Runs a shell command and displays a message in case of error. If
$fatal_error is TRUE, calls die() and use warn() otherwise.

B<ArgsCount>: 3

=over 4

=item $command: (string) (R)

The command line to execute.

=item $error_message: (string) (U)

The error message to display in case of error. Do not prefix it with 'ERROR' or
'WARNING' as it will be automatically managed in this routine.

=item $fatal_error: (bool) (U)

If TRUE, the error is fatal and the script should die. Otherwise, just warn.

=item $interactive: (bool) (O)

If TRUE, the execution output will be displayed to current screen. If FALSE, the
execution output is returned as a string.

=back

B<Return>: (string)

Execution outputs if $interactive is FALSE. An empty string otherwise.

=cut

sub Run {
  my ($command, $error_message, $fatal_error, $interactive) = @_;

  # Get caller.
  my ($package, $filename, $line, $subroutine) = caller(1);
  $subroutine = $subroutine ? $subroutine . ': ' : '';
  $subroutine =~ s/^main:://;

  if (!$command) {
    # Die on logic errors.
    die "ERROR: ${subroutine} Run: No command to run!";
  }

  if ('dc1' eq $Genoring::COMPATIBILITY) {
    $command =~ s/$Genoring::DOCKER_COMPOSE_COMMAND\s+(.*)--profile\s+"\*"/$Genoring::DOCKER_COMPOSE_COMMAND $1/;
    $command =~ s/$Genoring::DOCKER_COMMAND\s+ps\s+(.*)--format\s+"[^"]*"/$Genoring::DOCKER_COMMAND ps $1 /) {
    if ($command eq "$Genoring::DOCKER_COMPOSE_COMMAND up -d -y") {
      $command = "$Genoring::DOCKER_COMPOSE_COMMAND up -d";
    }
    elsif ($command eq $g_exec_prefix$Genoring::DOCKER_COMPOSE_COMMAND ps --all --format "{{.Names}} {{.State}}") {
      $command = "$g_exec_prefix$Genoring::DOCKER_COMPOSE_COMMAND ps --all";
    }


  }

  if ($g_debug) {
    print "COMMAND: $g_exec_prefix $command\n";
  }

  # Rewrite environment variables for Windows.
  if ('Win32' eq GetOs()) {
    $command =~ s/\$\{(\w+)\}/%$1%/g;
  }

  $error_message ||= 'Execution failed!';
  $error_message = ($fatal_error ? 'ERROR: ' : 'WARNING: ')
    . $subroutine
    . $error_message;
  my $output = '';
  if ($interactive) {
    system($g_exec_prefix . $command);
  }
  else {
    if ($g_debug) {
      my $full_command = "$g_exec_prefix $command";
      $full_command =~ s/^\s+|\s+$//g;
      my @command_array = ($full_command =~ /(".*?"|\S+)/g);
      @command_array = map { s/^"(.*)"$/$1/g; $_ } @command_array;
      open(my $pipe, '-|', @command_array)
        or die("Can't launch child: $!\n");
      while (defined(my $line = <$pipe>)) {
        $output .= $line;
        print $line;
      }
    }
    else {
      $output = qx($g_exec_prefix $command);
    }
  }

  if ($?) {
    if ($? == -1) {
      $error_message = "$error_message (error $?)\n$!";
    }
    elsif ($? & 127) {
      $error_message = "$error_message\n"
        . sprintf(
          "Child died with signal %d, %s coredump\n",
          ($? & 127), ($? & 128) ? 'with' : 'without'
        );
    }
    else {
      $error_message = "$error_message " . sprintf("(error %d)", $? >> 8);
    }

    if ($fatal_error) {
      die($error_message);
    }
    else {
      warn($error_message);
    }
  }

  return $output;
}


=pod

=head2 CheckGenoringUser

B<Description>: Check if the user running GenoRing is the same as the one used
to setup the current site instance. If they differ, it will ask a user
confirmation to continue or exit.

B<ArgsCount>: 0

=over 4

=item $: (string) (O)

=back

B<Return>: (nothing)

=cut

sub CheckGenoringUser {
  my $genoring_uid = '';
  if (-r 'env/genoring_genoring.env') {
    $genoring_uid = GetEnvVariable('env/genoring_genoring.env', 'GENORING_UID');
  }
  # Test if 'GENORING_UID' is set and different from current effective user.
  # Also make sure the Docker command is not already using sudo to change the
  # user running dockers.
  if (($genoring_uid =~ m/\w/)
      && ($genoring_uid ne $>)
      && ($g_exec_prefix !~ m/^sudo /)
      && !Confirm("You are trying manage current GenoRing instance with a different account than the one used to setup that instance. This may lead to generation of files and directories with incorrect owner and permissions.\nContinue anyway with current user?")
  ) {
    # @todo Check equivalents on Windows and Mac systems.
    # Check if root with sudo capabilities.
    if (('Unix' eq GetOs())
        && (0 == $>)
        && (system('sudo -V >/dev/null 2>&1') == 0)
        && Confirm("You are logged in as root. Do you want to automatically switch to the account used to setup GenoRing?")
    ) {
      $g_exec_prefix = "sudo --user=#$genoring_uid --preserve-env=PWD,COMPOSE_PROJECT_NAME,COMPOSE_PROFILES,GENORING_PORT,GENORING_DIR,GENORING_VOLUMES_DIR,GENORING_NO_EXPOSED_VOLUMES,GENORING_RUNNING ";
    }
    else {
      die "Execution aborted!\n";
    }
  }
}


=pod

=head2 InitGenoringUser

B<Description>: Initializes GenoRing default user and group.

B<ArgsCount>: 0

B<Return>: (nothing)

=cut

sub InitGenoringUser {
  # Check if volumes are exposed.
  my $config = GetConfig();
  if ($g_flags->{'no-exposed-volumes'} || $config->{'no-exposed-volumes'}) {
    # Clear user and group to use fallback identifiers as there is nothing to
    # share between host and containers.
    $ENV{'GENORING_UID'} = 0;
    $ENV{'GENORING_GID'} = 0;
    return;
  }
  # Use setting user and group if available.
  if (-r 'env/genoring_genoring.env') {
    $ENV{'GENORING_UID'} = GetEnvVariable('env/genoring_genoring.env', 'GENORING_UID');
    $ENV{'GENORING_GID'} = GetEnvVariable('env/genoring_genoring.env', 'GENORING_GID');
    if (!$ENV{'GENORING_UID'} && ($ENV{'GENORING_UID'} ne '0')) {
      $ENV{'GENORING_UID'} = $>;
    }
    if (!$ENV{'GENORING_GID'} && ($ENV{'GENORING_GID'} ne '0')) {
      $ENV{'GENORING_GID'} = $) + 0;
    }
  }
}


=pod

=head2 StartGenoring

B<Description>: Starts GenoRing platform in the given mode (default: 'online').

B<ArgsCount>: 0-1

=over 4

=item $mode: (string) (O)

Running mode (ie. online|backend|offline mode). Must be one of:
- online: starts normally (in dev, staging or prod mode, according to config).
- backend: starts but disables CMS (no frontend).
- offline: starts CMS but in "offline" mode (admin can login and access the web
  interface while regular users can only access a maintenance page).
Default: "online".

=back

B<Return>: (nothing)

=cut

sub StartGenoring {
  # Get running mode.
  my ($mode) = @_;
  if ($mode && ($mode !~ m/^(?:online|backend|offline)$/)) {
    die "ERROR: StartGenoring: Invalid starting mode: '$mode'! Valid mode should be one of 'online', 'backend', 'offline'.\n";
  }
  # Set COMPOSE_PROFILES according to the selected environment.
  if (!$mode || ($mode eq 'online')) {
    # Get site environment.
    $mode = 'online';
    $ENV{'COMPOSE_PROFILES'} = GetProfile();
  }
  elsif ($mode eq 'backend') {
    $ENV{'COMPOSE_PROFILES'} = 'backend';
  }
  elsif ($mode eq 'offline') {
    $ENV{'COMPOSE_PROFILES'} = 'offline';
  }
  if ($g_debug) {
    print "DEBUG: Using profile '" . $ENV{'COMPOSE_PROFILES'} . "'.\n";
  }
  # Check that genoring docker is not already running.
  my ($id, $state, $name, $image) = IsContainerRunning($ENV{'COMPOSE_PROJECT_NAME'});
  if ($state && ($state =~ m/running/)) {
    my $compose_profile = qx($g_exec_prefix$Genoring::DOCKER_COMMAND exec $ENV{'COMPOSE_PROJECT_NAME'} sh -c 'printf "\$COMPOSE_PROFILES"' 2>$Genoring::NULL);
    if ($g_debug) {
      print "DEBUG: Currently running with profile '" . $compose_profile . "'.\n";
    }
    # Check if it is running in the same mode.
    if ($compose_profile !~ m/^$ENV{'COMPOSE_PROFILES'}$/) {
      # Stop GenoRing.
      StopGenoring();
      # We need to restart in the correct mode.
      $state = 0;
    }
  }
  if (!$state || ($state !~ m/running/)) {
    ApplyLocalHooks('start');
    # Not running, start it.
    Run(
      "$Genoring::DOCKER_COMPOSE_COMMAND up -d -y",
      "Failed to start GenoRing ($mode mode)!",
      1,
      $g_debug || $g_flags->{'verbose'}
    );
  }
  # Apply container hooks.
  eval {
    WaitModulesReady();
  };
  if ($@) {
    warn "$@\nWARNING: GenoRing does not seem to have been initialized in allowed time. Applying container hooks may failed...\n";
  }
  if (!$mode || ($mode eq 'online')) {
    ApplyContainerHooks('online');
  }
  elsif ($mode eq 'backend') {
    ApplyContainerHooks('backend');
  }
  elsif ($mode eq 'offline') {
    ApplyContainerHooks('offline');
  }
}


=pod

=head2 StopGenoring

B<Description>: Stops GenoRing platform by calling docker compose down.

B<ArgsCount>: 0

B<Return>: (nothing)

=cut

sub StopGenoring {
  if (-e $Genoring::DOCKER_COMPOSE_FILE) {
    Run(
      "$Genoring::DOCKER_COMPOSE_COMMAND --profile \"*\" down --remove-orphans",
      "Failed to stop GenoRing!",
      1,
      $g_debug || $g_flags->{'verbose'}
    );
  }
  ApplyLocalHooks('stop');
}


=pod

=head2 RunShell

B<Description>: Runs a shell in the given service.

B<ArgsCount>: 0

B<Return>: (nothing)

=cut

sub RunShell {
  my ($service) = @_;
  if (!$service) {
    $service = 'genoring';
  }
  my $service_name = GetContainerName($service);
  my $message = "'$service' shell ended.";

  my $command = 'bash';
  if ($g_flags->{'cmd'} && ($g_flags->{'cmd'} =~ m/[a-zA-Z]/)) {
    $command = $g_flags->{'cmd'};
    $message = "Failed to run '$command' in '$service' container!";
  }

  # Check if only local shell with environment variable is required.
  if ($g_flags->{'local'}) {
    print "Open local shell with GenoRing environement.\n";
    if ('bash' eq $command) {
      $command = "GENORING_SHELL=1 $command";
    }
    system($command);
    return;
  }

  my ($id, $state, $name, $image) = IsContainerRunning($service_name);
  my $warning_handler = $SIG{__WARN__};
  if ($state && ($state =~ m/running/)) {
    # Disable warning message when the docker container closes.
    $SIG{__WARN__} = sub {};
    # Always run as root.
    Run(
      "$Genoring::DOCKER_COMMAND exec -u 0 -it $service_name $command",
      $message,
      0,
      1
    );
  }
  else {
    # Run non-running dockers.
    # Get environment files and volumes from docker compose file.
    # @todo Maybe use module source service yaml file?
    my $services = GetServices();
    if (!$services->{$service}) {
      die "ERROR: service '$service' not found!\n";
    }

    my $image = $service;
    my $module = $services->{$service};
    my $env_data = join(' --env-file ', GetEnvironmentFiles($module));
    if ($env_data) {
      $env_data = ' --env-file ' . $env_data;
    }
    $env_data .= ' -e GENORING_HOST=' . $ENV{'GENORING_HOST'} . ' -e GENORING_PORT=' . $ENV{'GENORING_PORT'} . ' ';
    # Get image and add volumes if docker compose file is available (volumes
    # created).
    my $volumes_parameter = '';
    if (-f $Genoring::DOCKER_COMPOSE_FILE) {
      my $compose_data = ReadYaml($Genoring::DOCKER_COMPOSE_FILE);
      if (exists($compose_data->[0]->{services}->{$service})) {
        # Get image name.
        if (exists($compose_data->[0]->{services}->{$service}->{image})) {
          $image = $compose_data->[0]->{services}->{$service}->{image};
        }
        # Extract volumes section (default to empty array if not present).
        my $volumes = $compose_data->[0]->{services}->{$service}->{volumes} || [];
        foreach my $volume (@$volumes) {
          # Case 1: Short format "source:target" or "named_volume:target".
          if (!ref($volume)) {
            # Split on first colon to handle paths with colons (e.g., Windows paths).
            my ($source, $target) = split(/:/, $volume, 2);
            if (defined $target) {
              if ($source !~ m~^/~) {
                $source = GetVolumeName($source);
              }
              $volumes_parameter .= " -v $source:$target";
            }
          }
          # Case 2: Long format (hash with source/target keys).
          elsif (ref($volume) eq 'HASH') {
            if (exists $volume->{source} && exists $volume->{target}) {
              my $source = $volume->{source};
              if ($source !~ m~^/~) {
                $source = GetVolumeName($source);
              }
              $volumes_parameter .= ' -v ' . $source . ':' . $volume->{target};
            }
          }
        }
      }
      if ($volumes_parameter) {
        $volumes_parameter .= ' ';
      }
    }
    # Disable warning message when the docker container closes.
    $SIG{__WARN__} = sub {};
    my $output = Run(
      "$Genoring::DOCKER_COMMAND run " . $env_data . $volumes_parameter . ($g_flags->{'platform'} ? '--platform ' . $g_flags->{'platform'} . ' ' : '') . "-u 0 -it --rm $image $command",
      $message,
      0,
      1
    );
  }
  # Put back warning messages.
  $SIG{__WARN__} = $warning_handler;
}


=pod

=head2 GetLogs

B<Description>: Displays GenoRing logs. If the "-f" flag is used, follows logs.

B<ArgsCount>: 0

B<Return>: (nothing)

=cut

sub GetLogs {
  my $extra = join(' ', @_);
  if (exists($g_flags->{'f'})) {
    Run(
      "$Genoring::DOCKER_COMPOSE_COMMAND --profile \"*\" logs -f $extra",
      "Failed to get GenoRing logs!",
      undef,
      1
    );
  }
  else {
    Run(
      "$Genoring::DOCKER_COMPOSE_COMMAND --profile \"*\" logs $extra",
      "Failed to get GenoRing logs!",
      undef,
      1
    );
  }
}


=pod

=head2 GetDiagosticLogs

B<Description>: Displays GenoRing diagnostic logs.

B<ArgsCount>: 0

B<Return>: (nothing)

=cut

sub GetDiagosticLogs {
  # Provides diagnostic log.
  print '' . ('-' x 80) . "\nGenoring command: $0 " . join(' ', @ARGV) . "\n";
  # @todo Add environment variables.
  print qx($Genoring::DOCKER_COMMAND -v 2>&1);
  print qx($Genoring::DOCKER_COMPOSE_COMMAND version 2>&1);
  print qx($Genoring::DOCKER_COMMAND buildx version 2>&1);
  print "\n" . ('-' x 80) . "\n";
  print qx($Genoring::DOCKER_COMMAND ps 2>&1);
  print "\n" . ('-' x 80) . "\n";
  print qx($Genoring::DOCKER_COMMAND volume ls 2>&1);
  print "\n" . ('-' x 80) . "\nConfig file:\n------------\n";
  if (open(my $fh, '<', 'config.yml')) {
    print do { local $/; <$fh> };
    close($fh);
  }
  else {
    print "Could not open config.yml: $!";
  }
  print "\n" . ('-' x 80) . "\nDocker compose file:\n--------------------\n";
  if (open(my $fh, '<', 'docker-compose.yml')) {
    print do { local $/; <$fh> };
    close($fh);
  }
  else {
    print "Could not open docker-compose.yml: $!";
  }
  print "\n" . ('-' x 80) . "\nSetup logs:\n-----------\n";
  print Run(
    "$Genoring::DOCKER_COMMAND run -v " . GetVolumeName('genoring-drupal-volume') . ":/opt/drupal " . ($g_flags->{'platform'} ? '--platform ' . $g_flags->{'platform'} . ' ' : '') . "-u 0 -it --rm genoring /usr/bin/cat /opt/drupal/genoring_setup.log",
    "Failed to get diagnostic log!",
    0,
    0
  );
  print "\n" . ('-' x 80) . "\nDocker compose logs:\n--------------------\n\n";
  GetLogs();
  print "\n" . ('-' x 80) . "\n";
}


=pod

=head2 GetStatus

B<Description>: Displays GenorRing or a given module status.

B<ArgsCount>: 0-1

=over 4

=item $module: (string) (O)

An optional module name.

=back

B<Return>: (nothing)

=cut

sub GetStatus {
  my ($module) = @_;
  if ($module) {
    my $module_state = GetModuleRealState($module);
    if ($module_state && ($module_state !~ m/running/)) {
      print "$module is not running.\n";
      return;
    }
    else {
      print "$module is running.\n";
    }
  }
  else {
    my $state = GetState();
    if ('offline' eq $state) {
      $state = 'running in offline mode';
    }
    elsif ('backend' eq $state) {
      $state = 'running in backend mode';
    }
    print "GenoRing is " . ($state || 'not running') . ".\n";
  }
}


=pod

=head2 GetState

B<Description>: Returns the given GenorRing container state or a global state
for all GenoRing containers (ie. 'running' only if all a running, otherwise the
first non-running state).

B<ArgsCount>: 0-1

=over 4

=item $container: (string) (O)

Container name.

=back

B<Return>: (string)
  The GenoRing or container state.

=cut

sub GetState {
  # @todo Revoir pour la compatibilité...
  my ($container) = @_;
  my $state = '';
  if ($container) {
    (undef, $state) = IsContainerRunning($container);
    $state ||= '';
  }
  else {
    my $states = Run("$Genoring::DOCKER_COMPOSE_COMMAND ps --all --format \"{{.Names}} {{.State}}\"");
    if ('dc1' eq $Genoring::COMPATIBILITY) {
      $state = $states ? 'running' : '';
    }
    foreach my $line (split(/\n+/, $states)) {
      if ($line !~ m/\s(?:running|Up)\s/) {
        ($state) = ($line =~ m/(\S+)\s*$/);
        last;
      }
    }
  }

  # If it is running, check running mode.
  if ('running' eq $state) {
    if ($ENV{'COMPOSE_PROFILES'} =~ m/offline/) {
      $state = 'offline';
    }
    elsif ($ENV{'COMPOSE_PROFILES'} =~ m/backend/) {
      $state = 'backend';
    }
  }

  return $state;
}


=pod

=head2 IsContainerRunning

B<Description>: Tells if the given container name is currently running.

B<ArgsCount>: 1

=over 4

=item $container: (string) (R)

The container name.

=back

B<Return>: (list)

The container identifier, the state string, the container name and the image
name of the running container or an empty list otherwise.
The state string should be one of "created", "running", "restarting", "paused",
"dead" or "exited".

=cut

sub IsContainerRunning {
  my ($container) = @_;

  if (!$container) {
    warn "WARNING: IsContainerRunning: Missing container name!";
    return ();
  }
<<<<<<< HEAD
  my $ps_all = Run("$Genoring::DOCKER_COMMAND ps --all --filter name=^$container\\\$ --format "{{.ID}} {{.State}} {{.Names}} {{.Image}}" 2>$Genoring::NULL");
  my @ps = split(/\n+/, $ps_all);
  if ('dc1' eq $Genoring::COMPATIBILITY) {
    # Skip headers.
    if (@ps && ($ps[0] =~ m/^CONTAINER\s+ID/)) {
      shift(@ps);
    }
    if (@ps) {
      my @ps_line = split(/\s+/, shift(@ps));
      my $state = 'running';
      if ($ps_line[4] !~ /^Up/) {
        $state = 'dead';
      }
      return ($ps_line[0], $state, $ps_line[6], $ps_line[1]);
    }
  }
  else {
    foreach my $ps (@ps) {
      my @status = split(/\s+/, $ps);
      # Name filter does not do an exact match so we do it here.
      if ($status[2] eq $container) {
        return (@status);
      }
    }
=======
  my $ps_all = qx($g_exec_prefix$Genoring::DOCKER_COMMAND ps --all --filter name=^$container\\\$ --format "{{.ID}} {{.State}} {{.Names}} {{.Image}}" 2>$Genoring::NULL);
  my @ps = split(/\n+/, $ps_all);
  if (@ps) {
    return split(/\s+/, shift(@ps));
>>>>>>> 66b0311b
  }
  return ();
}


=pod

=head2 GetModuleRealState

B<Description>: Returns the given module real state (can be different from the
state returned by Docker). It calls the module state hook (hooks/state.pl).
If $progress is set, it will try $Genoring::STATE_MAX_TRIES seconds to check if the module
is not running and displays logs.
If the state is not available (ex. modules with no own services), an empty
string is returned and can not be considered as a running or a
non-running state: it is just not available and the module might be running or
not, depending on the existing services it relies on.

B<ArgsCount>: 0-1

=over 4

=item $module: (string) (O)

Module name.

=back

B<Return>: (string)

The module state. Should be one of "created", "running", "restarting", "paused",
"dead", "exited" or an empty string if not available.

=cut

sub GetModuleRealState {
  my ($module, $progress) = @_;

  if (!$module) {
    die "ERROR: GetModuleRealState: Missing module name!";
  }

  my $state = '';
  my $state_hook = File::Spec->catfile($Genoring::MODULES_DIR, $module, 'hooks', 'state.pl');
  if (-e $state_hook) {
    my $tries = $g_flags->{'wait-ready'};
    $state = qx($g_exec_prefix perl $state_hook 2>&1);
    if ($?) {
      die "ERROR: StartGenoring: Failed to get $module module state!\n$!\n(error $?)";
    }
    print "Checking if $module module is ready (see logs below for errors)...\n\n" if $progress;
    my $logs = '';
    # Does not work on Windows.
    my $terminal_width = qx($g_exec_prefix tput cols 2>&1);
    my $fixed_width = 0;
    if ($? || !$terminal_width || ($terminal_width !~ m/^\d+/)) {
      $terminal_width = 0;
      $fixed_width = 80;
    }
    else {
      # For line breaks.
      --$terminal_width;
    }
    while ((--$tries || (Confirm("The process appears to be longer than expected. Continue?") && ($tries = $g_flags->{'wait-ready'})))
      && ($state !~ m/running/i)
    ) {
      if ($progress) {
        # Count number of lines currently displayed.
        my @log_lines = split(/\n/, $logs);
        my $line_count = ($logs =~ tr/\n//);
        if ($terminal_width) {
          foreach my $log_line (@log_lines) {
            # Count long string lines split accross multiple terminal lines.
            if (1 < length($log_line)) {
              $line_count += int((length($log_line) - 1) / $terminal_width);
            }
          }
        }
        # Go back on terminal display to override.
        if ($line_count) {
          print "\r\033[$line_count"."F";
        }
        # Get current logs.
        $logs = '';
        foreach my $service (@{GetModuleServices($module)}) {
          my $service_name = GetContainerName($service);
          if (IsContainerRunning($service_name)) {
            $logs .= "==> $service:\n" . qx($g_exec_prefix $Genoring::DOCKER_COMMAND logs -n 4 $service_name 2>&1) . "\n";
          }
        }
        # Remove non-printable characters (ie. from "space" to "tild", and keep line breaks).
        $logs =~ s/[^ -~\n]+//g;
        if ($logs) {
          @log_lines = split(/\n/, $logs);
          my $new_line_count = ($logs =~ tr/\n//);
          $logs = '';
          if ($terminal_width) {
            foreach my $log_line (@log_lines) {
              # Cut too long lines.
              $log_line =  substr($log_line, 0, ($terminal_width - 1));
              $logs .= $log_line . (' ' x ($terminal_width - length($log_line) % ($terminal_width))) . "\n";
            }
          }
          elsif ($fixed_width) {
            foreach my $log_line (@log_lines) {
              if (length($log_line) >= $fixed_width) {
                # # Other approach: split long lines in multiple lines.
                # # Problem: very long lines could take a lot of split lines and
                # # are hidding previous log lines.
                # my @sub_lines = ($log_line =~ m/(.{0,$fixed_width})/gs);
                # $log_line =  join("\n", @sub_lines) . (' ' x ($fixed_width - length($log_line) % $fixed_width)) . "\n";
                # $new_line_count += scalar(@sub_lines) - 1;
                # Cut too long lines.
                $log_line =  substr($log_line, 0, $fixed_width) . "\n";
              }
              else {
                $log_line .=  (' ' x ($fixed_width - length($log_line) % $fixed_width)) . "\n"
              }
              $logs .= $log_line;
            }
          }
          # Clear previous log lines that where not overwritten.
          if ($new_line_count < $line_count) {
            my $line_width = ($terminal_width || $fixed_width);
            my $line_diff = $line_count - $new_line_count;
            print(((' ' x  $line_width) . "\n") x $line_diff);
          }
          print $logs;
        }
        else {
          print '.';
        }
      }
      sleep(1);
      $state = qx($g_exec_prefix perl $state_hook 2>&1);
      if ($?) {
        die "ERROR: StartGenoring: Failed to get $module module state!\n$!\n(error $?)";
      }
    }
  }
  else {
    # Check if module containers are running.
    # Get module services.
    foreach my $service (@{GetModuleServices($module)}) {
      # Check service is running.
      my $service_name = GetContainerName($service);
      my $service_state = GetState($service_name);
      if ($service_state !~ m/^(?:running|backend|offline)$/) {
        return $service_state;
      }
    }
  }
  return $state;
}


=pod

=head2 WaitModulesReady

B<Description>: Wait until all enabled modules are ready.

B<ArgsCount>: 0

B<Return>: (nothing)

=cut

sub WaitModulesReady {
  my $modules = [@_];
  if (!@$modules) {
    $modules = GetModules(1);
  }
  foreach my $module (@$modules) {
    my $state = GetModuleRealState($module, 1);
    if ($state && ($state !~ m/running/i)) {
      my $logs = '';
      foreach my $service (@{GetModuleServices($module)}) {
        my $service_name = GetContainerName($service);
        my $service_state = GetState($service_name);
        if ($service_state && ($service_state !~ m/running/)) {
          $logs .= "==> $service:\n" . qx($g_exec_prefix $Genoring::DOCKER_COMMAND logs -n 10 $service_name 2>&1) . "\n\n";
        }
      }
      die sprintf(
        "LOGS: %s\n\nERROR: WaitModulesReady: Failed to get $module module initialized in less than %d min (state $state)!\n", $logs, $g_flags->{'wait-ready'}/60
      );
    }
  }
}


=pod

=head2 Reinitialize

B<Description>: Remove all configs, and volume data. Remove GenoRing persitant
docker elements to allow a new reinstallation from scratch. Ask confirmation
before performing destructives tasks.

B<ArgsCount>: 0

B<Return>: (nothing)

=cut

sub Reinitialize {
  if (!exists($g_flags->{'f'})) {
    #  Warn and ask for confirmation.
    if (!Confirm("WARNING: This will stop all GenoRing containers, REMOVE their local data ('volumes' directory contant) and reset GenoRing config! This operation can not be undone so make backups before as needed. Are you sure you want to continue?")) {
      print "Operation canceled!\n";
      exit(0);
    }
  }
  my $config = GetConfig();

  # Stop genoring.
  print "- Stop GenoRing...\n";
  eval{StopGenoring();};
  if ($@) {
    print "  ...Failed.\n$@\n";
  }
  else {
    print "  ...OK.\n";
  }

  # Cleanup containers.
  print "- Pruning stopped containers...\n";
  Run(
    "$Genoring::DOCKER_COMMAND container prune -f",
    "Failed to prune containers!",
    0,
    $g_debug || $g_flags->{'verbose'}
  );
  print "  ...Done.\n";

  # Remove docker images if needed.
  if (exists($g_flags->{'delete-containers'})) {
    print "- Removing all containers...\n";
    DeleteAllContainers();
    print "  ...Done.\n";
  }

  # Remove all GenoRing volumes.
  print "- Removing all GenoRing volumes...\n";
  my $modules = GetModules();
  foreach my $module (@$modules) {
    my $volumes = GetModuleVolumes($module);
    if (@$volumes) {
      Run(
        "$Genoring::DOCKER_COMMAND volume rm -f " . join(' ', map { GetVolumeName($_) } @$volumes),
        "Failed to remove GenoRing volumes for module '$module'!",
        0,
        $g_debug || $g_flags->{'verbose'}
      );
    }
    # Remove internal volumes if not exposed (ie. not cleaned by "volumes" local
    # directory cleaning).
    if ($g_flags->{'no-exposed-volumes'} || $config->{'no-exposed-volumes'}) {
      my $module_info = GetModuleInfo($module);
      my @module_volumes;
      foreach my $module_volume (keys(%{$module_info->{'volumes'}})) {
        if (!grep(/$module_volume/, @$volumes)) {
          push(@module_volumes, $module_volume);
        }
      }
      if (@module_volumes) {
        Run(
          "$Genoring::DOCKER_COMMAND volume rm -f " . join(' ', map { GetVolumeName($_) } @module_volumes),
          "Failed to remove GenoRing internal volumes for module '$module'!",
          0,
          $g_debug || $g_flags->{'verbose'}
        );
      }
    }
  }
  print "  ...OK.\n";

  # Uninstall all modules.
  print "- Uninstall all modules...\n";
  my $volumes_exists = -d $Genoring::VOLUMES_DIR;
  foreach my $module (@$modules) {
    ApplyLocalHooks('uninstall', $module);
  }
  # Remove "volumes" directory created by docker.
  if (!$volumes_exists && -d $Genoring::VOLUMES_DIR) {
    rmdir $Genoring::VOLUMES_DIR;
  }
  print "  ...OK.\n";

  # Clear config.
  print "- Clearing config...\n";
  unlink $Genoring::CONFIG_FILE;
  unlink $Genoring::DOCKER_COMPOSE_FILE;
  unlink $Genoring::EXTRA_HOSTS;
  RemoveDependencyFiles();
  print "  ...OK.\n";

  # Clear environment files.
  if (!$g_flags->{'keep-env'}) {
    RemoveEnvFiles();
  }

  ClearCache();

  print "Reinitialization done!\n";
}


=pod

=head2 SetupGenoring

B<Description>: Initializes GenoRing system with user inputs.

B<ArgsCount>: 0

B<Return>: (nothing)

=cut

sub SetupGenoring {
  my ($module) = @_;

  # Make sure we have the core module enabled at least.
  if (!$module) {
    my $modules = GetModules(1);
    if (!@$modules) {
      SetModuleConf('genoring');
      $modules = GetModules(1);
    }
  }
  if (!exists($g_flags->{'hide-compile'})) {
    # Compile missing containers with sources.
    CompileMissingContainers();
  }

  # Process environment variables and ask user for inputs for variables with
  # tags SET and OPT.
  print "- Setup environment...\n";
  SetupGenoringEnvironment(undef, $module);
  print "  ...Environment setup done.\n";

  # Update GenoRing default user.
  InitGenoringUser();

  # Generate docker-compose.yml...
  print "- Generating Docker Compose main file...\n";
  GenerateDockerComposeFile();
  print "  ...Docker Compose file generated.\n";

  # Apply global initialization hooks (modules/*/hooks/init.pl).
  print "- Initialiazing modules...\n";
  ApplyLocalHooks('init', $module);
  print "  ...Modules initialiazed on local system...\n";

  # Start dockers in backend mode.
  print "  - Starting GenoRing backend (in offline mode) for initialization...\n";
  StartGenoring('offline');
  print "    ...OK...\n";

  # Apply docker initialization hooks of each enabled module service for each
  # enabled module service (ie. modules/"svc1"/hooks/init_"svc2".sh).
  print "  - Applying container initialization hooks...\n";
  ApplyContainerHooks('enable', $module, 1);
  print "  ...Modules initialiazed.\n";
}


=pod

=head2 SetupGenoringEnvironment

B<Description>: Ask user to set GenoRing environment variables.

B<ArgsCount>: 0-2

=over 4

=item $reset: (boolean) (U)

Force environment file re-generation.

=item $module: (string) (O)

A specific module name.

=back

B<Return>: (nothing)

=cut

sub SetupGenoringEnvironment {
  my ($reset, $setup_module) = @_;
  my $user_input;

  # Create environment directory.
  mkdir('env') unless (-d 'env');

  # @todo Only display if there are new environment files to setup.
  print <<"___SETUPGENORINGENVIRONMENT_INSTALL_TEXT___";
To continue, you may be asked to provide values for some setting variables for
each module.
___SETUPGENORINGENVIRONMENT_INSTALL_TEXT___

  # Get enabled modules or specified module.
  my $modules;
  if ($setup_module) {
    $modules = [$setup_module];
  }
  else {
    $modules = GetModules(1);
  }
  my %env_vars;
SETUPGENORINGENVIRONMENT_MODULES:
  foreach my $module (@$modules) {
    $env_vars{$module} = {};
    # List module env files.
    if (!-d "$Genoring::MODULES_DIR/$module/env") {
      next SETUPGENORINGENVIRONMENT_MODULES;
    }
    opendir(my $dh, "$Genoring::MODULES_DIR/$module/env")
      or die "ERROR: SetupGenoringEnvironment: Failed to access '$Genoring::MODULES_DIR/$module/env' directory!\n$!";
    my @env_files = (grep { $_ =~ m/^[^\.].*\.env$/ && -r "$Genoring::MODULES_DIR/$module/env/$_" } readdir($dh));
    closedir($dh);
SETUPGENORINGENVIRONMENT_ENV_FILES:
    foreach my $env_file (@env_files) {
      # Check if environment file already set.
      if (!$reset && (-s "env/${module}_$env_file")) {
        next SETUPGENORINGENVIRONMENT_ENV_FILES;
      }
      # Parse each env file to get parametrable elements.
      my $env_fh;
      if (open($env_fh, '<:utf8', "$Genoring::MODULES_DIR/$module/env/$env_file")) {
        my ($envvar_name, $envvar_desc, $envvar_default, $is_setting, $is_optional, $previous_content) = ('', '', '', 0, 0, '');
        $env_vars{$module}->{$env_file} = [];
        while (my $line = <$env_fh>) {
          if ($line =~ m/^\s*$/) {
            # Clear if empty line.
            ($envvar_name, $envvar_desc, $envvar_default, $is_setting, $is_optional) = ('', '', '', 0, 0);
          }
          elsif ($line =~ m/^#\s+\@default\s+(.*)/) {
            $envvar_default = $1;
          }
          elsif ($line =~ m/^#\s+\@tags\s+(.*)/) {
            my $tags = $1;
            if ($tags =~ m/SET/) {
              $is_setting = 1;
            }
            else {
              $is_setting = 0;
            }
            if ($tags =~ m/OPT/) {
              $is_optional = 1;
            }
            else {
              $is_optional = 0;
            }
          }
          elsif (!$envvar_name && ($line =~ m/^#\s+(\w.+)/)) {
            # Env var name.
            $envvar_name = $1;
          }
          elsif ($envvar_name && ($line =~ m/^#/)) {
            # Env var description.
            # Skip first empty line.
            if ($envvar_desc || ($line =~ m/\w/)) {
              $envvar_desc .= substr($line, 2) . "\n";
            }
          }
          elsif ($line =~ m/^\s*(\w+)\s*[=:]\s*(.*)$/) {
            if ($is_setting || $is_optional) {
              my ($name, $value) = ($1, $2);
              # Special case to manage GENORING_UID, GENORING_GID and GENORING_HOST.
              if (('genoring' eq $module) && ('genoring' eq $env_file) && ($value !~ m/\w/)) {
                if ('GENORING_UID' eq $name) {
                  $value = $ENV{'GENORING_UID'};
                }
                elsif ('GENORING_GID' eq $name) {
                  $value = $ENV{'GENORING_GID'};
                }
                elsif ('GENORING_HOST' eq $name) {
                  $value = $ENV{'GENORING_HOST'};
                }
              }
              push(
                @{$env_vars{$module}->{$env_file}},
                {
                  'var' => $name,
                  'name' => $envvar_name,
                  'description' => $envvar_desc,
                  'current' => $value,
                  'default' => $envvar_default,
                  'is_setting' => $is_setting,
                  'is_optional' => $is_optional,
                  'module' => $module,
                  'env_file' => $env_file,
                  'previous_content' => $previous_content,
                }
              );
              # Clear line to exclude it from previous content.
              $line = '';
              # Reset previous content.
              $previous_content = '';
            }
            # Reset for next env var.
            ($envvar_name, $envvar_desc, $envvar_default, $is_setting, $is_optional) = ('', '', '', 0, 0);
          }
          else {
            # Unsupported line.
            # warn "WARNING: Unsupported line in '$Genoring::MODULES_DIR/$module/env/$env_file':\n$line\n";
            ($envvar_name, $envvar_desc, $envvar_default, $is_setting, $is_optional) = ('', '', '', 0, 0);
          }
          $previous_content .= $line;
        }
        close($env_fh);

        my $next_envfile = 0;
        while (!$next_envfile) {
          # Now get user input to fill env file.
          if (@{$env_vars{$module}->{$env_file}}) {
            print "Settings for \"$env_file\"\n";
          }
          foreach my $envvar (@{$env_vars{$module}->{$env_file}}) {
            my $next_envvar = 0;
            my @options = ('s', 'h');
            print "* " . ($envvar->{'name'} || $envvar->{'var'}) . "\n";
            if (defined($envvar->{'default'})) {
              print "  Default value: " . $envvar->{'default'} . "\n";
              push(@options, 'd');
            }
            if (defined($envvar->{'current'})) {
              print "  Current value: " . $envvar->{'current'} . "\n";
              push(@options, 'k');
            }
            # Check if optional settings should be skipped.
            if (defined($g_flags->{'minimal'}) && ($envvar->{'is_optional'})) {
              if (!defined($envvar->{'current'})) {
                $envvar->{'current'} = $envvar->{'default'};
              }
              $next_envvar = 1;
            }
            elsif (defined($g_flags->{'auto'})) {
              if (!defined($envvar->{'current'})) {
                $envvar->{'current'} = $envvar->{'default'};
              }
              $next_envvar = 1;
            }
            while (!$next_envvar) {
              print "  Hit 'S' to set a new value, 'K' to keep current value, 'D' to use default value\n  and 'H' to display help and this prompt again (" . join('/', @options) . "): ";
              $user_input = <STDIN>;
              if ($user_input =~ m/s/i)  {
                print "  Enter a new value:\n";
                $user_input = <STDIN>;
                chomp $user_input;
                $envvar->{'current'} = $user_input;
                $next_envvar = 1;
              }
              elsif (defined($envvar->{'current'}) && ($user_input =~ m/k/i))  {
                $next_envvar = 1;
              }
              elsif (defined($envvar->{'default'}) && ($user_input =~ m/d/i))  {
                $envvar->{'current'} = $envvar->{'default'};
                $next_envvar = 1;
              }
              elsif ($user_input =~ m/h/i)  {
                if ($envvar->{'description'}) {
                  print
                    "\nDESCRIPTION:\n============\n"
                    . ($envvar->{'name'} || $envvar->{'var'}) . "\n\n"
                    . $envvar->{'description'} . "\n";
                }
                else {
                  print "Sorry, no description available.\n";
                }
              }
            }
          }
          if (@{$env_vars{$module}->{$env_file}}) {
            print "\nNew settings ($env_file):\n";
            foreach my $envvar (@{$env_vars{$module}->{$env_file}}) {
               print "* " . ($envvar->{'name'} || $envvar->{'var'}) . ": " . $envvar->{'current'} . "\n";
            }
            if ($g_flags->{'auto'} || Confirm('Validate these settings?')) {
              # Save changes.
              if (open($env_fh, '>:utf8', "env/${module}_$env_file")) {
                foreach my $envvar (@{$env_vars{$module}->{$env_file}}) {
                   print {$env_fh} $envvar->{'previous_content'} . $envvar->{'var'} . "=" . $envvar->{'current'} . "\n";
                   # Special case for host name.
                   if (('genoring' eq $module) && ('genoring.env' eq $env_file) && ($envvar->{'var'} eq 'GENORING_HOST')) {
                     $ENV{'GENORING_HOST'} = $envvar->{'current'};
                   }
                }
                print {$env_fh} $previous_content;
                close($env_fh);
              }
              else {
                die "ERROR: failed to save environment file 'env/${module}_$env_file':\n$!\n";
              }
              $next_envfile = 1;
            }
          }
          else {
            # Nothing to change, copy file.
            if (open($env_fh, '>:utf8', "env/${module}_$env_file")) {
              print {$env_fh} $previous_content;
              close($env_fh);
            }
            else {
              die "ERROR: failed to save environment file 'env/${module}_$env_file':\n$!\n";
            }
            $next_envfile = 1;
          }
        }
      }
      else {
        die "ERROR: failed to open environment file '$Genoring::MODULES_DIR/$module/env/$env_file':\n$!\n";
      }
    }
  }
}


=pod

=head2 GenerateDockerComposeFile

B<Description>: Generates Docker Compose file.

B<ArgsCount>: 0

B<Return>: (nothing)

=cut

sub GenerateDockerComposeFile {
  # Clear cache.
  ClearCache();

  # Get enabled modules.
  my $modules = GetModules(1);
  my %services;
  my %volumes;
  my %volume_mapping;
  my $service_dependencies = {};
  my $volume_dependencies = {};
  my $service_overrides = {};
  my $service_merges = {};
  my $config = GetConfig();
  foreach my $module (@$modules) {
    print "  - Processing $module module\n";

    if (!-d "$Genoring::MODULES_DIR/$module/services") {
      # No service to enable.
      next;
    }
    # Get version.
    my $module_info = GetModuleInfo($module);
    # Work on module services.
    opendir(my $dh, "$Genoring::MODULES_DIR/$module/services")
      or die "ERROR: GenerateDockerComposeFile: Failed to access '$Genoring::MODULES_DIR/$module/services' directory!\n$!";
    my @service_files = readdir($dh);
    my @services = (grep { $_ =~ m/^[^\.]*\.yml$/ && -f "$Genoring::MODULES_DIR/$module/services/$_" } @service_files);
    my @service_override_files = (grep { $_ =~ m/^[^\.]*\.override\.yml$/ && -f "$Genoring::MODULES_DIR/$module/services/$_" } @service_files);
    my @service_merge_files = (grep { $_ =~ m/^[^\.]*\.merge\.yml$/ && -f "$Genoring::MODULES_DIR/$module/services/$_" } @service_files);
    closedir($dh);
    # Get environment files if some.
    my @env_files = GetEnvironmentFiles($module);
    foreach my $service_yml (@services) {
      my $yaml = ReadYaml("$Genoring::MODULES_DIR/$module/services/$service_yml", \@env_files);
      # Trim extension.
      my $service = substr($service_yml, 0, -4);
      $services{$service} = {
        'version' => $module_info->{'version'} || '',
        'module' => $module,
        'definition' => $yaml->[0],
      };
      # Remove dependencies as they are managed after.
      delete($services{$service}->{'definition'}->{'depends_on'});

      if ($g_flags->{'no-exposed-volumes'} || $config->{'no-exposed-volumes'}) {
        # Replace all exposed volumes by named volumes instead.
        my @new_service_volumes;
        foreach my $service_volume (@{$services{$service}->{'definition'}->{'volumes'} || []}) {
          # For explicit binds, we keep them as they are. Indeed, in case of
          # direct file binding, we can not use named volumes.
          if (('HASH' eq ref($service_volume))
              && exists($service_volume->{'type'})
              && ($service_volume->{'type'} eq 'bind')
          ) {
            push(@new_service_volumes, $service_volume);
            next;
          }

          if ($service_volume =~ m~^\$\{GENORING_VOLUMES_DIR\}/~) {
            my $original_path = $service_volume;
            $original_path =~ s~:.*~~;
            # Replaces GenoRing volume root path by 'genoring-volume-'.
            $service_volume =~ s~^\$\{GENORING_VOLUMES_DIR\}/~genoring-volume-~;
            # Replaces all slashs before ":" by dashes.
            $service_volume =~ s~/(?=.*:)~-~g;
            # Extract new volume name (until ":").
            my ($unexposed_volume) = $service_volume =~ m~^(\S+)\s*:~;
            $volumes{$unexposed_volume} = {
              'module' => $module,
              # We create (below) and manage non-exposed volumes before the use
              # of Docker Compose.
              'definition' => {'external' => 'true'},
            };
            $volume_mapping{$unexposed_volume} = $original_path;
          }
          if ($service_volume) {
            push(@new_service_volumes, $service_volume);
          }
        }
        $services{$service}->{'definition'}->{'volumes'} = [@new_service_volumes];
      }
    }
    # Manages overrides.
    foreach my $service_yml (@service_override_files) {
      my $yaml = ReadYaml("$Genoring::MODULES_DIR/$module/services/$service_yml", \@env_files);
      # Trim "override" extension.
      my $service = substr($service_yml, 0, -13);
      $service_overrides->{$service} ||= [];
      push(@{$service_overrides->{$service}}, $yaml->[0]);
    }
    # Manages merges.
    foreach my $service_yml (@service_merge_files) {
      my $yaml = ReadYaml("$Genoring::MODULES_DIR/$module/services/$service_yml", \@env_files);
      # Trim "merge" extension.
      my $service = substr($service_yml, 0, -10);
      $service_merges->{$service} ||= [];
      push(@{$service_merges->{$service}}, $yaml->[0]);
    }

    # Parse module dependencies to compute service dependencies.
    # @todo Take into account versions.
    foreach my $module_dep (@{$module_info->{'dependencies'}->{'services'} || []}) {
      my $dependencies = ParseDependencies($module_dep);
      my @mod_services;
      if (!$dependencies->{'service'}) {
        push(@mod_services, keys(%{$module_info->{'services'} || {}}));
      }
      else {
        push(@mod_services, $dependencies->{'service'});
      }
      my @dep_services;
      foreach my $dependency (@{$dependencies->{'dependencies'} || []}) {
        if ($dependency->{'element'}) {
          push(@dep_services, $dependency->{'element'});
        }
        else {
          # @todo If no element specified, get all dependent module services.
          warn "Module dependency calculation currently does not manage implicit services.\n";
        }
      }
      if (@dep_services && @mod_services) {
        if ('BEFORE' eq $dependencies->{'constraint'}) {
          # The dependency service(s) ('element') must be started after the module
          # service.
          foreach my $dep_service (@dep_services) {
            $service_dependencies->{$dep_service} ||= {};
            if ($dependencies->{'profiles'} && @{$dependencies->{'profiles'}}) {
              foreach my $dep_profile (@{$dependencies->{'profiles'}}) {
                $service_dependencies->{$dep_service}->{$dep_profile} ||= [];
                push(@{$service_dependencies->{$dep_service}->{$dep_profile}}, @mod_services);
              }
            }
            else {
              $service_dependencies->{$dep_service}->{''} ||= [];
              push(@{$service_dependencies->{$dep_service}->{''}}, @mod_services);
            }
          }
        }
        elsif ('AFTER' eq $dependencies->{'constraint'}) {
          # The module service must be started after the dependency service(s)
          # ('element').
          foreach my $mod_service (@mod_services) {
            $service_dependencies->{$mod_service} ||= {};
            if ($dependencies->{'profiles'} && @{$dependencies->{'profiles'}}) {
              foreach my $dep_profile (@{$dependencies->{'profiles'}}) {
                if ('online' eq $dep_profile) {
                  foreach $dep_profile ('dev', 'staging', 'prod') {
                    $service_dependencies->{$mod_service}->{$dep_profile} ||= [];
                    push(
                      @{$service_dependencies->{$mod_service}->{$dep_profile}},
                      @dep_services
                    );
                  }
                }
                else {
                  $service_dependencies->{$mod_service}->{$dep_profile} ||= [];
                  push(
                    @{$service_dependencies->{$mod_service}->{$dep_profile}},
                    @dep_services
                  );
                }
              }
            }
            else {
              $service_dependencies->{$mod_service}->{''} ||= [];
              push(@{$service_dependencies->{$mod_service}->{''}}, @dep_services);
            }
          }
        }
      }
    }

    # Work on module volumes.
    opendir($dh, "$Genoring::MODULES_DIR/$module/volumes")
      or next;
    my @volumes = (grep { $_ =~ m/^[^\.].*\.yml$/ && -f "$Genoring::MODULES_DIR/$module/volumes/$_" } readdir($dh));
    closedir($dh);
    foreach my $volume_yml (@volumes) {
      my $yaml = ReadYaml("$Genoring::MODULES_DIR/$module/volumes/$volume_yml", \@env_files);
      my $volume = substr($volume_yml, 0, -4);
      $volumes{$volume} = {
        'module' => $module,
        'definition' => $yaml->[0],
      };
      if (($g_flags->{'no-exposed-volumes'} || $config->{'no-exposed-volumes'})
        && exists($volumes{$volume}->{'definition'}->{'driver'})
      ) {
        # Keep track of original path mapping.
        if (('local' eq $volumes{$volume}->{'definition'}->{'driver'})
            && exists($volumes{$volume}->{'definition'}->{'driver_opts'}->{'device'})
            && ($volumes{$volume}->{'definition'}->{'driver_opts'}->{'device'} =~ m/^\$\{GENORING_VOLUMES_DIR\}/)
        ) {
          $volume_mapping{$volume} = $volumes{$volume}->{'definition'}->{'driver_opts'}->{'device'};
        }
        # We create (below) and manage non-exposed volumes before the use of
        # Docker Compose.
        $volumes{$volume}->{'definition'} = {'external' => 'true'};
      }
    }
    # Check required shared volume are available.
    foreach my $volume_dep (@{$module_info->{'dependencies'}->{'volumes'} || []}) {
      my $dependencies = ParseDependencies($volume_dep);
      if ('REQUIRES' eq $dependencies->{'constraint'}) {
        $volume_dependencies->{$module} ||= [];
        push(@{$volume_dependencies->{$module}}, @{$dependencies->{'dependencies'}});
      }
    }
    print "    OK\n";
  }

  # Apply overrides.
  foreach my $service (keys(%$service_overrides)) {
    if (exists($services{$service})) {
      # Apply overrides.
      foreach my $override (@{$service_overrides->{$service}}) {
        $services{$service}->{'definition'} = OverrideData(
          $services{$service}->{'definition'},
          $override
        );
      }
    }
  }

  # Apply merges.
  foreach my $service (keys(%$service_merges)) {
    if (exists($services{$service})) {
      # Apply merges.
      foreach my $merge (@{$service_merges->{$service}}) {
        $services{$service}->{'definition'} = MergeData(
          $services{$service}->{'definition'},
          $merge
        );
      }
    }
  }

  # Check volume dependencies.
  foreach my $module (keys(%$volume_dependencies)) {
    my $volume_ok = 0;
    foreach my $volume_dep (@{$volume_dependencies->{$module}}) {
      # Check if the requirement is on a whole module (ie. no volume name).
      if (!$volume_dep->{'element'}) {
        if (grep($volume_dep->{'module'}, @$modules)) {
          $volume_ok = 1;
        }
        # else warn "WARNING: module '$module' requires volumes from module '$module' but that module is not enabled! GenoRing may fail to start.\n";
      }
      elsif ($volume_dep->{'element'}
          && exists($volumes{$volume_dep->{'element'}})
      ) {
        # Check for version constraints.
        if ($volume_dep->{'major_version'}) {
          my $module_info = GetModuleInfo($module);
          my $version_constraint = $volume_dep->{'version_constraint'} || '=';
          # @todo Code to test.
          my $dep_version = $volume_dep->{'major_version'} . '.' . ($volume_dep->{'minor_version'} || '');
          if ((('=' eq $version_constraint) && (CompareVersions($module_info->{'version'}, $dep_version) == 0))
            || (('<' eq $version_constraint) && (CompareVersions($module_info->{'version'}, $dep_version) < 0))
            || (('<=' eq $version_constraint) && (CompareVersions($module_info->{'version'}, $dep_version) <= 0))
            || (('>' eq $version_constraint) && (CompareVersions($module_info->{'version'}, $dep_version) > 0))
            || (('>=' eq $version_constraint) && (CompareVersions($module_info->{'version'}, $dep_version) >= 0))
          ) {
            $volume_ok = 1;
          }
        }
        else {
          # No version constraint and volume is there.
          $volume_ok = 1;
        }
      }
      if ($volume_ok) {
        last;
      }
    }
    if (!$volume_ok) {
      # @todo Display a more informative message.
      warn "WARNING: module '$module' has unmet volume dependencies! GenoRing may fail to start.\n";
    }
  }
  # Done with all modules info.

  # Add internal volumes.
  foreach my $service (keys(%services)) {
    next if (!exists($services{$service}->{'definition'}->{'volumes'})
     || !@{$services{$service}->{'definition'}->{'volumes'}});
    foreach my $volume (@{$services{$service}->{'definition'}->{'volumes'}}) {
      next if (ref($volume));
      my ($volume_name) = ($volume =~ m/^([\w\-]+):/);
      if ($volume_name && !exists($volumes{$volume_name})) {
        $volumes{$volume_name} = {
          # 'name' => GetVolumeName($volume_name),
        };
      }
    }
  }

  # Generate "services" and "volumes" sections from enabled services.
  print "  All modules processed.\n";

  # If $Genoring::DOCKER_COMPOSE_FILE already exists, delete unused volumes from
  # Docker system.
  if (-f $Genoring::DOCKER_COMPOSE_FILE) {
    my $yaml = ReadYaml($Genoring::DOCKER_COMPOSE_FILE);
    if (exists($yaml->[0]{'volume'})) {
      my @existing_volumes = keys(%{$yaml->[0]{'volume'}});
      # Remove unused volumes.
      foreach my $unused_volume (@existing_volumes) {
        if (!exists($volumes{$unused_volume})) {
          my $unused_volume_name = GetVolumeName($unused_volume);
          Run(
            "$Genoring::DOCKER_COMMAND volume rm -f $unused_volume_name",
            "Failed to remove GenoRing volume '$unused_volume_name'!",
            0,
            $g_debug || $g_flags->{'verbose'}
          );
        }
      }
    }
  }

  # Check for extra hosts to add.
  my @extra_hosts = ();
  if (-f $Genoring::EXTRA_HOSTS) {
    my $yaml = ReadYaml($Genoring::EXTRA_HOSTS);
    # Only add extra hosts if there are some.
    if ($yaml && ('ARRAY' eq ref($yaml)) && @$yaml) {
      # We need to replace ref elements by scalars to avoid
      # "circular reference" detection in CPAN::Meta::YAML->write_string().
      foreach my $extra_host (@$yaml) {
        if ('HASH' eq ref($extra_host)) {
          my @sub_extra_hosts =  map { "$_:$extra_host->{$_}"; } (keys(%$extra_host));
          push(@extra_hosts, @sub_extra_hosts);
        }
        elsif ('ARRAY' eq ref($extra_host)) {
          foreach my $sub_extra_host (@$extra_host) {
            if ('HASH' eq ref($sub_extra_host)) {
              my @sub_extra_hosts =  map { "$_:$sub_extra_host->{$_}"; } (keys(%$sub_extra_host));
              push(@extra_hosts, @sub_extra_hosts);
            }
            else {
              push(@extra_hosts, $sub_extra_host);
            }
          }
        }
        else {
          push(@extra_hosts, $extra_host);
        }
      }
    }
  }

  my $compose = {
    'services' => {},
  };
  if ('dc1' eq $Genoring::COMPATIBILITY) {
    $compose->{'version'} = '3.7';
  }
  # For each enabled service, add the section name, the indented definition,
  # and the 'container_name:' field.
  foreach my $service (sort keys(%services)) {
    my $service_name = GetContainerName($service);
    $compose->{'services'}->{$service} = $services{$service}->{'definition'};
    if ('dc1' eq $Genoring::COMPATIBILITY) {
      delete($compose->{'services'}->{$service}->{'profiles'});
      delete($compose->{'services'}->{$service}->{'pull_policy'});
      delete($compose->{'services'}->{$service}->{'restart'});
    }
    $compose->{'services'}->{$service}->{'container_name'} = $service_name;
    # Add dependencies between services.
    if (exists($service_dependencies->{$service})
      && (my $profile_count = scalar(keys(%{$service_dependencies->{$service}})))
    ) {
      # Filter service dependencies to only keep used services.
      if ((1 < $profile_count) || !exists($service_dependencies->{$service}->{''})) {
        # Profile-specific.
        foreach my $dep_profile ('dev', 'staging', 'prod', 'backend', 'offline') {
          my %higher_services = map
            { $_ => 1 }
            grep
              {exists($services{$_})}
              (
                @{$service_dependencies->{$service}->{$dep_profile} || []},
                @{$service_dependencies->{$service}->{''} || []}
              );
          my @higher_services = sort keys(%higher_services);
          my $ds_fh;
          # Create "dependencies" directory if missing.
          mkdir('dependencies') unless (-d 'dependencies');
          my $dependencies = {'services' => {$service => {}}};
          if (@higher_services) {
            foreach my $higher_service (@higher_services) {
              if ('dc1' eq $Genoring::COMPATIBILITY) {
                $dependencies->{'services'}->{$service}->{'depends_on'} = $higher_service;
              }
              else {
                $dependencies->{'services'}->{$service}->{'depends_on'} ||= {};
                $dependencies->{'services'}->{$service}->{'depends_on'}->{$higher_service} = {
                  'condition' => 'service_started',
                };
              }
            }
          }
          WriteYaml("dependencies/$service.$dep_profile.yml", $dependencies);
        }
        if ('dc1' ne $Genoring::COMPATIBILITY) {
          $compose->{'services'}->{$service}->{'extends'} = {
            'file' => "\${PWD}/dependencies/$service.\${COMPOSE_PROFILES}.yml",
            'service' => $service,
          };
        }
      }
      else {
        # All profiles.
        my %higher_services = map { $_ => 1 } grep {exists($services{$_})} @{$service_dependencies->{$service}->{''}};
        my @higher_services = sort keys(%higher_services);
        if ('dc1' eq $Genoring::COMPATIBILITY) {
          $compose->{'services'}->{$service}->{'depends_on'} = [@higher_services];
        }
        else {
          foreach my $higher_service (@higher_services) {
            $compose->{'services'}->{$service}->{'depends_on'} = {
              $higher_service => {
                'condition' => 'service_started',
              },
            };
          }
        }
      }
    }
    # Add extra hosts if some.
    if (@extra_hosts) {
      $compose->{'services'}->{$service}->{'extra_hosts'} = [@extra_hosts];
    }
  }

  # For volumes, add the section name, the indented definition and the
  # 'name:' field. Section names and volume names are prefixed with
  # 'genoring-'.
  $compose->{'volumes'} = {};
  foreach my $volume (sort keys(%volumes)) {
    my $volume_name = GetVolumeName($volume);
    $compose->{'volumes'}->{$volume} = $volumes{$volume}->{'definition'};
<<<<<<< HEAD
    if ('dc1' ne $Genoring::COMPATIBILITY) {
      $compose->{'volumes'}->{$volume}->{'name'} = $volume_name;
=======
    $compose->{'volumes'}->{$volume}->{'name'} = $volume_name;
    if (exists($volumes{$volume}->{'definition'}->{'driver'})
        && ('local' eq $volumes{$volume}->{'definition'}->{'driver'})
        && exists($volumes{$volume}->{'definition'}->{'driver_opts'}->{'device'})
        && ($volumes{$volume}->{'definition'}->{'driver_opts'}->{'device'} =~ m/^\$\{GENORING_VOLUMES_DIR\}/)
    ) {
      $volume_mapping{$volume} = $volumes{$volume}->{'definition'}->{'driver_opts'}->{'device'};
>>>>>>> 66b0311b
    }
    # Manage non-exposed volumes.
    if ($g_flags->{'no-exposed-volumes'} || $config->{'no-exposed-volumes'}) {
      Run(
        "$Genoring::DOCKER_COMMAND volume create $volume_name",
        "Failed to create volume '$volume_name'.",
        0,
        $g_debug || $g_flags->{'verbose'}
      );
    }
  }
  WriteYaml($Genoring::DOCKER_COMPOSE_FILE, $compose, "# GenoRing docker compose file\n# COMPOSE_PROJECT_NAME=$ENV{'COMPOSE_PROJECT_NAME'}\n# WARNING: This file is auto-generated by genoring.sh script. Any direct\n# modification may be lost when genoring.pl will need to regenerate it.\n");
  # Update config volume lookup.
  $_g_config->{'volume_mapping'} = \%volume_mapping;
  SaveConfig();
}


=pod

=head2 PrepareOperations

B<Description>: Prepares GenoRing platform for operations (update, install,
uninstall, etc.).

B<ArgsCount>: 0

B<Return>: (hash ref)

An operation context hash.

=cut

sub PrepareOperations {
  my $context = {};

  # Clear caches.
  ClearCache();

  # Check if GenoRing is running or not.
  $context->{'current_mode'} = GetState();
  $context->{'operation_mode'} = 'offline';
  if (('running' eq $context->{'current_mode'})
    || ('backend' eq $context->{'current_mode'})
  ) {
    $context->{'operation_mode'} = 'backend';
  }

  # Stop if running.
  print "- Stopping GenoRing...\n";
  eval {StopGenoring();};
  if ($@) {
    die "ERROR: Failed to stop GenoRing!\n$@\n";
  }
  print "  ...OK.\n";

  # Make a backup.
  if (!$g_flags->{'no-backup'}) {
    Backup('operation', undef, 1);
  }

  return $context;
}


=pod

=head2 PerformLocalOperations

B<Description>: Performs local operations and return new context.

B<ArgsCount>: 1

=over 4

=item $context: (hash ref) (R)

The operation context.

=back

B<Return>: (nothing)

=cut

sub PerformLocalOperations {

  my ($context) = @_;
  return if $context->{'failed'};

  my ($mode, $current_mode, $local_hooks, $module) = (
    $context->{'operation_mode'},
    $context->{'current_mode'},
    $context->{'local_hooks'},
    $context->{'module'},
  );

  eval {
    # Make sure GenoRing is stopped.
    StopGenoring();

    # Apply local hooks (modules/*/hooks/${hook}.pl).
    print "- Applying local hooks...\n";
    my @local_hooks = sort {
        my $ao = $local_hooks->{$a}->{'order'} || 0;
        my $bo = $local_hooks->{$b}->{'order'} || 0;
        return $ao <=> $bo;
      }
      keys(%$local_hooks);
    foreach my $local_hook (@local_hooks) {
      my $args = $context->{'local_hooks'}->{$local_hook}->{'args'};
      ApplyLocalHooks($local_hook, $module, $args);
      $context->{'local_hooks'}->{$local_hook}->{'ok'} = 1;
    }
    print "  ...OK.\n";
  };

  # Check for errors.
  if ($@) {
    $context->{'failed'} = $@;
  }
}


=pod

=head2 PerformContainerOperations

B<Description>: Performs an operation and restore GenoRing system after a
successfull or unsuccessfull operation.

B<ArgsCount>: 1

=over 4

=item $context: (hash ref) (R)

The operation context.

=back

B<Return>: (nothing)

=cut

sub PerformContainerOperations {

  my ($context) = @_;
  return if $context->{'failed'};

  my ($mode, $current_mode, $container_hooks, $module) = (
    $context->{'operation_mode'},
    $context->{'current_mode'},
    $context->{'container_hooks'},
    $context->{'module'},
  );

  eval {
    # Start containers in backend mode.
    print "- Starting GenoRing backend...\n";
    StartGenoring($mode);
    print "  ...OK.\n";

    # Apply docker hooks of each enabled module service for each
    # enabled module service (ie. modules/"svc1"/hooks/${hook}_"svc2".sh).
    print "  - Applying service hooks" . ($module ? " ($module)" : '') . "...\n";
    my @container_hooks = sort {
        my $ao = $container_hooks->{$a}->{'order'} || 0;
        my $bo = $container_hooks->{$b}->{'order'} || 0;
        return $ao <=> $bo;
      }
      keys(%$container_hooks);

    foreach my $container_hook (@container_hooks) {
      my $related = $context->{'container_hooks'}->{$container_hook}->{'related'};
      my $args = $context->{'container_hooks'}->{$container_hook}->{'args'};
      ApplyContainerHooks($container_hook, $module, $related, $args);
      $context->{'container_hooks'}->{$container_hook}->{'ok'} = 1;
    }
    print "  ...OK.\n";
  };

  # Check for errors.
  if ($@) {
    $context->{'failed'} = $@;
  }
}


=pod

=head2 CleanupOperations

B<Description>: Cleanup GenoRing system and revert changes in case of operation
failure.

B<ArgsCount>: 1

=over 4

=item $context: (hash ref) (R)

The operation context.

=back

B<Return>: (nothing)

=cut

sub CleanupOperations {

  my ($context) = @_;

  my ($mode, $current_mode, $local_hooks, $container_hooks, $module) = (
    $context->{'operation_mode'},
    $context->{'current_mode'},
    $context->{'local_hooks'},
    $context->{'container_hooks'},
    $context->{'module'},
  );

  if ($context->{'failed'}) {
    warn "ERROR: Failed!\n" . $context->{'failed'} . "\n";

    # Revert container hooks.
    print "  - Reverting service hooks...\n";
    my $failed = 0;
    foreach my $container_hook (keys(%$container_hooks)) {
      my $revert_hook = $context->{'container_hooks'}->{$container_hook}->{'revert'};
      if ($revert_hook) {
        my $related = $context->{'container_hooks'}->{$container_hook}->{'related'};
        my $args = $context->{'container_hooks'}->{$container_hook}->{'args'};
        eval {
          ApplyContainerHooks($revert_hook, $module, $related, $args);
          $context->{'container_hooks'}->{$container_hook}->{'reverted'} = 1;
        };
        if ($@) {
          $failed = 1;
        }
      }
    }
    print "  ..." . ($failed ? 'Failed' : 'OK') . ".\n";

    # Revert local hooks.
    StopGenoring();
    print "- Reverting local hooks...\n";
    $failed = 0;
    foreach my $local_hook (keys(%$local_hooks)) {
      my $revert_hook = $context->{'local_hooks'}->{$local_hook}->{'revert'};
      if ($revert_hook) {
        my $args = $context->{'local_hooks'}->{$local_hook}->{'args'};
        eval {
          ApplyLocalHooks($local_hook, $module, $args);
          $context->{'local_hooks'}->{$local_hook}->{'reverted'} = 1;
        };
        if ($@) {
          $failed = 1;
        }
      }
    }
    print "  ..." . ($failed ? 'Failed' : 'OK') . ".\n";

    # Restore backups.
    if (!$g_flags->{'no-backup'}) {
      Restore('operation');
    }
  }
}


=pod

=head2 EndOperations

B<Description>: Restore GenoRing system after a successfull or unsuccessfull
operation.

B<ArgsCount>: 1

=over 4

=item $context: (hash ref) (R)

The operation context.

=back

B<Return>: (nothing)

=cut

sub EndOperations {

  my ($context) = @_;

  my ($mode, $current_mode, $local_hooks, $container_hooks, $module) = (
    $context->{'operation_mode'},
    $context->{'current_mode'},
    $context->{'local_hooks'},
    $context->{'container_hooks'},
    $context->{'module'},
  );

  # Restart as needed.
  if ('running' eq $current_mode) {
    print "- Restarting GenoRing...\n";
    StartGenoring('online');
    print "  ...OK.\n";
  }
  elsif (('backend' ne $current_mode) && ('offline' ne $current_mode)) {
    # Stop containers.
    print "- Stopping Genoring...\n";
    StopGenoring();
    print "  ...OK.\n";
  }
  print "Operation done.\n";
}


=pod

=head2 CompareVersions

B<Description>: Compare two version strings. Version string must follow the
format:
<MAJOR_VERSION>.<MINOR_VERSION>[-[RC | beta | alpha | dev][QUALIFIER_VERSION]]
Eg.: "1.0", "2.3-beta1", "3.4-dev", "5.12-RC".

B<ArgsCount>: 2

=over 4

=item $version_a: (string) (R)

The first version string.

=item $version_b: (string) (R)

The second version string.

=back

B<Return>: (int)

0 if the 2 versions are equal, >0 if $version_a is above $version_b, and <0 if
$version_a is below $version_b.

=cut

sub CompareVersions {
  my ($version_a, $version_b) = @_;

  # Parse versions.
  my ($maj_a, $min_a, $qual_a, $qualver_a) = ParseVersion($version_a);
  my ($maj_b, $min_b, $qual_b, $qualver_b) = ParseVersion($version_b);

  return $maj_a <=> $maj_b if $maj_a != $maj_b;
  return $min_a <=> $min_b if $min_a != $min_b;

  my %priority = (
    'dev'   => 5,
    ''      => 4,
    'RC'    => 3,
    'beta'  => 2,
    'alpha' => 1,
  );

  my $cmp_qual = ($priority{$qual_a} // 0) <=> ($priority{$qual_b} // 0);
  return $cmp_qual if $cmp_qual != 0;

  return $qualver_a <=> $qualver_b;
}


=pod

=head2 ParseVersion

B<Description>: Parse a version into major, minor, qualifier and qualifier
version. Supported version formats:
<MAJOR_VERSION>.<MINOR_VERSION>[-[RC | beta | alpha | dev][QUALIFIER_VERSION]]
Eg.: "1.0", "2.3-beta1", "3.4-dev", "5.12-RC".


B<ArgsCount>: 1

=over 4

=item $version: (string) (R)

A version string.

=back

B<Return>: (list)

A list of 4 elements: major version number (int), minor version number (int),
qualifier (string) and qualifier version (int). The qualifier can be an empty
string, 'RC', 'beta' or 'alpha'. The qualifier version can be 0 if absent.
The list is empty if parsing failed.

=cut

sub ParseVersion {
  my ($version) = @_;
  $version ||= '';
  my ($maj, $min, $qual, $qualver) = ($version =~ /^(\d+)\.(\d+)(?:-(alpha|beta|dev|RC)(\d+)?)?$/);
  $maj //= 0;
  $min //= 0;
  $qual ||= '';
  $qualver ||= 0;
  return ($maj, $min, $qual, $qualver);
}


=pod

=head2 IsGitAvailable

B<Description>: Tell if local copy of GenoRing is using git, and the git
command is available.

B<ArgsCount>: 0

B<Return>: (boolean)

1 if GenoRing has a .git directory and git is available, 0 otherwise.

=cut

sub IsGitAvailable {
  if (!defined($_g_git_available)) {
    $_g_git_available = 0;
    if (-d "$Genoring::GENORING_DIR/.git") {
      my $result = qx(git --version 2>&1);
      if (0 == $?) {
        $_g_git_available = 1;
      }
    }
  }
  return $_g_git_available;
}


=pod

=head2 GetAvailableVersions

B<Description>: Returns a sorted list of available versions.

B<ArgsCount>: 0-1

=over 4

=item $module: (string) (U)

If set, the version of a module will be fetched instead of GenoRing core.

=item $stability: (string) (O)

Minimum stability. Can be empty, RC, beta, alpha or dev.

=back

B<Return>: (list)

A sorted list of version strings, the first one being the most recent one.

=cut

sub GetAvailableVersions {
  my ($module, $stability) = @_;
  if ($module) {
    die "EROR: Not implemented yet!\n";
  }
  my @versions;
  # Try with git first.
  if (IsGitAvailable()) {
    # Update tags.
    my $original_dir = getcwd();
    chdir($Genoring::GENORING_DIR);
    qx(git fetch --tags);
    my $tag_output = qx(git tag -l);
    if ($?) {
      # Clear on error.
      $tag_output ='';
    }
    chdir($original_dir);
    @versions = split(/\n/, $tag_output);
  }

  if (!@versions) {
    my $json = qx(curl -s $Genoring::GENORING_TAGS_URL);
    if (0 == $?) {
      my $version_set = decode_json($json);
      foreach my $version (@$version_set) {
        push(@versions, $version->{'name'});
      }
    }
  }

  # Filter versions.
  if ($stability && ($stability =~ m/^(?:RC|beta|alpha|dev)$/)) {
    my %stability_check = ('' => 1, 'RC' => 1);
    if ('beta' eq $stability) {
      $stability_check{'beta'} = 1;
    }
    elsif ('alpha' eq $stability) {
      $stability_check{'beta'} = 1;
      $stability_check{'alpha'} = 1;
    }
    elsif ('dev' eq $stability) {
      $stability_check{'beta'} = 1;
      $stability_check{'alpha'} = 1;
      $stability_check{'dev'} = 1;
    }
    @versions = grep {
        my ($maj, $min, $qual, $qualver) = ParseVersion($_);
        $maj && exists($stability_check{$qual});
      }
      @versions;
  }
  else {
    # Only stable.
    my @stable_versions = grep {
      my ($maj, $min, $qual, $qualver) = ParseVersion($_);
      $maj && !$qual;
    }
    @versions;
    if (@stable_versions) {
      @versions = @stable_versions;
    }
  }
  @versions = sort { CompareVersions($b, $a) } @versions;

  return @versions;
}


=pod

=head2 Update

B<Description>: Updates the GenoRing system or the specified module.

B<ArgsCount>: 0-1

=over 4

=item $module: (string) (O)

The module name is only this module should be updated.

=back

B<Return>: (nothing)

=cut

sub Update {

  my ($module) = @_;
  if ($module) {
    print "Updating GenoRing module '$module'...\n";
  }
  else {
    print "Updating GenoRing...\n";
  }

  my $context = PrepareOperations();
  $context->{'module'} = $module;
  $context->{'local_hooks'} = {
    'update' => {},
  };
  $context->{'container_hooks'} = {
    'update' => {},
  };

  PerformLocalOperations($context);
  PerformContainerOperations($context);
  CleanupOperations($context);
  EndOperations($context);
}


=pod

=head2 Upgrade

B<Description>: Upgrades the GenoRing system or the specified module.

B<ArgsCount>: 0-1

=over 4

=item $element: (string) (O)

A version string if the core needs to be upgraded to a specific version or a
module name  if only the given module should be upgraded. The module name may
be followed by a colon and a module version string.

=back

B<Return>: (nothing)

=cut

sub Upgrade {

  my ($element) = @_;
  my $new_version = '';
  my $module = 'genoring';
  # @todo Complete implementation. Add error checks and feedback.
  #   Implement module upgrades.
  warn "WARNING: Experimental! This procedure has not been tested yet! Use at your own risks.\n";
  if ($element) {
    my ($majver, $minver, $qual, $qualver_a) = ParseVersion($element);
    if ($majver) {
      $new_version = $element;
      print "Upgrading GenoRing framework to version $new_version...\n";
    }
    else {
      ($module, $new_version) = split(/:/, $element);
      if ($new_version) {
        print "Upgrading module '$module' to version $new_version...\n";
      }
      else {
        print "Upgrading module '$module'...\n";
      }
      die "EROR: Not implemented yet!\n";
    }
  }

  print "Upgrading GenoRing framework...\n";
  if (!$new_version) {
    # Get last available stable version.
    ($new_version) = GetAvailableVersions();
  }
  if ($new_version) {
    # Check if it is an upgrade and Ask for upgrade confirmation.
    my $version_comparison = CompareVersions($new_version, $Genoring::GENORING_VERSION);
    if (((0 < $version_comparison) && Confirm("Upgrade to version $new_version?"))
      || ((0 > $version_comparison) && Confirm("Are you sure you want to *DOWNGRADE* your current version ($Genoring::GENORING_VERSION) to version $new_version?"))
    ) {
      # @todo Add support for "dev" qualifier (not tagged).
      my $context = PrepareOperations();
      if (IsGitAvailable()) {
        # Use git.
        qx(git checkout --dry-run $new_version);
        if (!$?) {
          qx(git checkout $new_version);
          # @todo Check for issues (conflicts, checkout failure, etc.).
        }
        else {
           # In case of failure, set $version_comparison to 0 to avoid upgrades.
          $version_comparison = 0;
          warn "WARNING: Failed to upgrade to $new_version.\n";
        }
      }
      else {
        # @todo Perform a backup of GenoRing files.
        # Without git, try download service.
        my $download_url = "$Genoring::GENORING_REPOSITORY";
        $download_url =~ s~\.git$~/archive/refs/tags/$new_version.tar.gz~;
        my $tar_file = basename($download_url);
        qx(curl -L -o $tar_file $download_url);
        # @todo Make sure we got the file right. We should include a file
        # signature verification system.
        # Extract new files.
        # "--strip-components=1" removes "genoring-$version" directory level.
        qx(tar -xzf $tar_file -C $Genoring::GENORING_DIR --strip-components=1);
        # @todo Make sure all went well.
        unlink $tar_file;
        # @todo In case of failure, restore backups and set $version_comparison to 0.
      }
      if (0 < $version_comparison) {
        # Perform upgrade hooks only if it is an effective upgrade.
        $context->{'module'} = $module;
        $context->{'local_hooks'} = {
          'upgrade' => {
            'args' => "$Genoring::GENORING_VERSION $new_version",
          },
        };
        $context->{'container_hooks'} = {
          'upgrade' => {
            'args' => "$Genoring::GENORING_VERSION $new_version",
          },
        };
        PerformLocalOperations($context);
        PerformContainerOperations($context);
      }
      CleanupOperations($context);
      EndOperations($context);
    }
    else {
      if (0 == $version_comparison) {
        print "GenoRing is already up-to-date.\n";
      }
      else {
        print "Upgrade aborted.\n";
      }
    }
  }
  else {
    warn "WARNING: Unable to fetch version information. Upgrade failed.\n";
  }
}


=pod

=head2 InstallModule

B<Description>: Installs and enables the given module.

B<ArgsCount>: 1

=over 4

=item $module: (string) (R)

The module name.

=back

B<Return>: (nothing)

=cut

sub InstallModule {
  my ($module) = @_;
  if (!$module) {
    die "ERROR: InstallModule: Missing module name!\n";
  }

  if (! -d "$Genoring::MODULES_DIR/$module") {
    die "ERROR: InstallModule: Module '$module' not found!\n";
  }

  my $module_info = GetModuleInfo($module);
  # Check requirements.
  if (!$module_info
      || !exists($module_info->{'genoring_script_version'})
      || (0 < CompareVersions($module_info->{'genoring_script_version'}, $Genoring::GENORING_VERSION))
  ) {
    die "ERROR: InstallModule: Module '$module' not supported by current GenoRing script version!\nRequired version: " . ($module_info->{'genoring_script_version'} || 'n/a') . ", current script version: $Genoring::GENORING_VERSION.\n";
  }

  my %enabled_modules = map { $_ => $_ } @{GetModules(1)};
  if (exists($enabled_modules{$module})) {
    warn "WARNING: InstallModule: Module '$module' already installed!\n";
    return;
  }

  # Check module requirements.
  my $errors = ApplyLocalHooks('requirements', $module);
  if (%$errors) {
    die
      "ERROR: Could not install module '$module': some requirements were not met.\n"
      . $errors->{$module};
  }
  # Check module dependencies.
  # @todo Dependencies are not checked properly:
  #   - no version check.
  #   - no service check.
  #   - no conflict check.
  foreach my $service_dep (@{$module_info->{'dependencies'}->{'services'}}) {
    my $constraint = ParseDependencies($service_dep);
    next if !%$constraint;
    # Only look for requirements or conflicts.
    if ('REQUIRES' eq $constraint->{'constraint'}) {
      # Check if one of the required modules is installed.
      my $dependency_ok = 0;
      foreach my $dependency (@{$constraint->{'dependencies'}}) {
        if (exists($enabled_modules{$dependency->{'module'}})) {
          # @todo Check version.
          # my $dep_service = $dependency->{'element'}
          # $dependency->{'version_constraint'}
          # $dependency->{'major_version'}
          # $dependency->{'minor_version'}
          $dependency_ok = 1;
          last;
        }
      }
      if (!$dependency_ok) {
        die
          "ERROR: Could not install module '$module': some required modules are not enabled:\n- "
          . join("\n- ", map { $_->{'module'}; } @{$constraint->{'dependencies'}});
      }
    }
    elsif ('CONFLICTS' eq $constraint->{'constraint'}) {
      # @todo To implement...
    }
  }
  my $context = PrepareOperations();
  $context->{'module'} = $module;
  $context->{'local_hooks'} = {
    'init' => {
      'revert' => 'uninstall',
    },
  };
  $context->{'container_hooks'} = {
    'enable' => {
      'revert' => 'disable',
      'related' => 1,
    },
  };

  # Setup environment files.
  eval {
    # Enable module.
    SetModuleConf(
      $module,
      {
        'status' => 'enabled',
        'version' => $module_info->{'version'},
      }
    );

    # Setup new environment variables.
    SetupGenoringEnvironment(undef, $module);

    if (!exists($g_flags->{'hide-compile'})) {
      # Compile missing containers with sources.
      CompileMissingContainers();
    }

    PerformLocalOperations($context);

    # Update Docker Compose config.
    GenerateDockerComposeFile();

    PerformContainerOperations($context);
  };
  # Check if an intermediate operation failed.
  if ($@) {
    $context->{'failed'} = $@;
  }

  CleanupOperations($context);

  if ($context->{'failed'}) {
    eval {
      # Remove module from config.yml if installation failed.
      RemoveModuleConf($module);
    };
    warn "WARNING: $@\n" if $@;
    eval {
      # Update Docker Compose config.
      GenerateDockerComposeFile();
    };
    warn "WARNING: $@\n" if $@;
  }

  EndOperations($context);
}


=pod

=head2 EnableModule

B<Description>: Installs and enables the given module.

B<ArgsCount>: 1

=over 4

=item $module: (string) (R)

The module name.

=back

B<Return>: (nothing)

=cut

sub EnableModule {
  my ($module) = @_;
  if (!$module) {
    die "ERROR: EnableModule: Missing module name!\n";
  }

  if (! -d "$Genoring::MODULES_DIR/$module") {
    die "ERROR: EnableModule: Module '$module' not found!\n";
  }

  # @todo Check module dependencies.

  my %enabled_modules = map { $_ => $_ } @{GetModules(1)};
  if (exists($enabled_modules{$module})) {
    die "ERROR: EnableModule: Module '$module' already enabled!\n";
  }
  my %disabled_modules = map { $_ => $_ } @{GetModules(0)};
  if (!exists($disabled_modules{$module})) {
    die "ERROR: EnableModule: Module '$module' not installed!\n";
  }

  my $context = PrepareOperations();
  $context->{'module'} = $module;
  $context->{'local_hooks'} = {
    'enable' => {
      'revert' => 'disable',
    },
  };
  $context->{'container_hooks'} = {
    'enable' => {
      'revert' => 'disable',
      'related' => 1,
    },
  };

  # Setup environment files.
  eval {
    # Enable module.
    my $module_config = GetModuleConf($module);
    $module_config->{'status'} = 'enabled';
    SetModuleConf($module, $module_config);

    PerformLocalOperations($context);

    # Update Docker Compose config.
    GenerateDockerComposeFile();

    PerformContainerOperations($context);
  };
  # Check if an intermediate operation failed.
  if ($@) {
    $context->{'failed'} = $@;
  }

  CleanupOperations($context);

  if ($context->{'failed'}) {
    eval {
      # Disable module if failed.
      my $module_config = GetModuleConf($module);
      $module_config->{'status'} = 'disabled';
      SetModuleConf($module, $module_config);
    };
    warn "WARNING: $@\n" if $@;
    eval {
      # Update Docker Compose config.
      GenerateDockerComposeFile();
    };
    warn "WARNING: $@\n" if $@;
  }

  EndOperations($context);
}


=pod

=head2 DisableModule

B<Description>: Disables the given module.

B<ArgsCount>: 1

=over 4

=item $module: (string) (R)

The module name.

=back

B<Return>: (nothing)

=cut

sub DisableModule {
  my ($module, $non_interactive, $uninstall) = @_;

  if (!$module) {
    # Die on logic error.
    die "ERROR: DisableModule: Missing module name!\n";
  }

  if (! -d "$Genoring::MODULES_DIR/$module") {
    warn "WARNING: DisableModule: Module '$module' not found!\n";
  }

  # @todo Check other module dependencies (to this module).

  my %enabled_modules = map { $_ => $_ } @{GetModules(1)};
  if (!exists($enabled_modules{$module})) {
    warn "WARNING: DisableModule: Module '$module' already disabled! Will retry to disable it.\n";
  }
  elsif (!$non_interactive) {
    if (!Confirm("Are you sure you want to disable module '$module'?")) {
      print "Operation canceled!\n";
      exit(0);
    }
  }

  my $context = PrepareOperations();
  $context->{'module'} = $module;
  $context->{'local_hooks'} = {
    'disable' => {
      'revert' => 'enable',
      'order' => 1,
    },
  };
  $context->{'container_hooks'} = {
    'disable' => {
      'revert' => 'enable',
      'related' => 1,
      'order' => 1,
    },
  };
  if ($uninstall) {
    $context->{'local_hooks'}->{'uninstall'} = {'order' => 2,};
    $context->{'container_hooks'}->{'uninstall'} = {
      'related' => 1,
      'order' => 2,
    };
  }

  eval {
    # Disable or uninstall module.
    if ($uninstall) {
      RemoveModuleConf($module);
    }
    else {
      # @todo Get current module config and just change its status.
      my $module_config = GetModuleConf($module);
      $module_config->{'status'} = 'disabled';
      SetModuleConf($module, $module_config);
    }
    # Update Docker Compose config.
    GenerateDockerComposeFile();

    # Set maintenance mode to apply disabling hooks.
    PerformContainerOperations($context);

    # Perform local hooks if needed.
    PerformLocalOperations($context);

    if ($uninstall && !$g_flags->{'keep-env'}) {
      # Remove module environment files.
      RemoveEnvFiles($module);
    }
  };
  if ($@) {
    $context->{'failed'} = $@;
  }
  CleanupOperations($context);
  EndOperations($context);
}


=pod

=head2 UninstallModule

B<Description>: Disables and uninstalls the given GenoRing module.

B<ArgsCount>: 1-2

=over 4

=item $module: (string) (R)

The module to disable and uninstall.

=item $non_interactive: (boolean) (O)

If 1 (TRUE), no confirmation is asked before uninstalling.

=back

B<Return>: (nothing)

=cut

sub UninstallModule {
  my ($module, $non_interactive) = @_;

  if (!$module) {
    # Die on logic error.
    die "ERROR: UninstallModule: Missing module name!\n";
  }

  if (! -d "$Genoring::MODULES_DIR/$module") {
    warn "WARNING: UninstallModule: Module '$module' not found!\n";
  }

  # @todo Check other module dependencies (to this module).

  my %enabled_modules = map { $_ => $_ } @{GetModules(1)};
  if (!exists($enabled_modules{$module})) {
    warn "WARNING: UninstallModule: Module '$module' already uninstalled! Will retry to uninstall it.\n";
  }
  elsif (!$non_interactive) {
    if (!Confirm("This action will also remove data files used or generated by the module. Are you sure you want to UNINSTALL module '$module'?")) {
      print "Operation canceled!\n";
      exit(0);
    }
  }
  DisableModule($module, 1, 1);
}


=pod

=head2 ListAlternatives

B<Description>: Lists module alternatives.

B<ArgsCount>: 1

=over 4

=item $module: (string) (R)

The module of interest.

=back

B<Return>: (nothing)

=cut

sub ListAlternatives {
  my ($module) = @_;

  if (!$module) {
    # Die on logic error.
    die "ERROR: ListAlternatives: Missing module name!\n";
  }

  my $alternatives = GetModuleAlternatives($module);
  if (%$alternatives) {
    print "Alternatives for module '$module':\n";
    foreach my $alternative_name (sort keys(%$alternatives)) {
      my $alternative = $alternatives->{$alternative_name};
      print "- $alternative_name:\n";
      if ($alternative->{'substitue'}) {
        foreach my $substitued (keys(%{$alternative->{'substitue'}})) {
          print "    - service '$substitued' is replaced by service '" . $alternative->{'substitue'}->{$substitued} . "'\n";
        }
      }
      if ($alternative->{'add'}) {
        foreach my $added (@{$alternative->{'add'}}) {
          print "    - new service '$added' is added\n";
        }
      }
      if ($alternative->{'remove'}) {
        foreach my $removed (@{$alternative->{'remove'}}) {
          print "    - service '$removed' is removed\n";
        }
      }
    }
  }
  else {
    print "No alternatives for module '$module'.\n";
  }
}


=pod

=head2 EnableAlternative

B<Description>: Enables a module alternative.

B<ArgsCount>: 2

=over 4

=item $module: (string) (R)

The module of interest.

=item $alternative_name: (string) (R)

The alternative to enable.

=back

B<Return>: (nothing)

=cut

sub EnableAlternative {
  my ($module, $alternative_name) = @_;

  if (!$module) {
    # Die on logic error.
    die "ERROR: EnableAlternative: Missing module name!\n";
  }
  my $alternatives = GetModuleAlternatives($module);
  if (!defined($alternative_name)) {
    die "ERROR: No alternative name provided for module '$module'. You must provide the name of the alternative to enable.\n";
  }
  elsif (%$alternatives && $alternatives->{$alternative_name}) {
    # Make sure the module has not been installed yet.
    my %enabled_modules = map { $_ => $_ } @{GetModules(1)};
    if (exists($enabled_modules{$module})) {
      die "ERROR: Cannot enable an alternative on an already installed module ($module). You must uninstall the module first.\n";
    }

    # Ensure directory permissions.
    if (!-w "$Genoring::MODULES_DIR/$module/services") {
      die "ERROR: Cannot enable alternative '$alternative_name' on module '$module': the service directory ($Genoring::MODULES_DIR/$module/services) is write-protected.\n";
    }

    # Make sure services have not been already altered.
    my $alternative = $alternatives->{$alternative_name};
    my (@missing_services, @disabled_services);
    foreach my $old_service (keys(%{$alternative->{'substitue'} || {}}), keys(%{$alternative->{'remove'} || {}})) {
      if (-e "$Genoring::MODULES_DIR/$module/services/$old_service.yml.dis") {
        push(@disabled_services, $old_service);
      }
      if (!-e "$Genoring::MODULES_DIR/$module/services/alt/$old_service.yml") {
        push(@missing_services, $old_service);
      }
    }
    if (@disabled_services) {
      die "ERROR: Cannot enable alternative '$alternative_name' on module '$module': some impacted services have already been changed by another alteration (services: " . join(', ', @disabled_services) . ").\n";
    }
    my @added_services;
    foreach my $new_service (keys(%{$alternative->{'add'} || {}})) {
      if (-e "$Genoring::MODULES_DIR/$module/services/$new_service.yml") {
        push(@added_services, $new_service);
      }
      if (!-e "$Genoring::MODULES_DIR/$module/services/alt/$new_service.yml") {
        push(@missing_services, $new_service);
      }
    }
    if (@added_services) {
      die "ERROR: Cannot enable alternative '$alternative_name' on module '$module': some new services have already been added by another alteration (services: " . join(', ', @added_services) . ").\n";
    }
    if (@missing_services) {
      die "ERROR: Cannot enable alternative '$alternative_name' on module '$module': some new service definitions are missing (services: " . join(', ', @missing_services) . ").\n";
    }

    # Change service files and keep track of change made.
    my (@renamed, @copied);
    eval {
      foreach my $to_rename (keys(%{$alternative->{'substitue'} || {}}), keys(%{$alternative->{'remove'} || {}})) {
        if (!rename("$Genoring::MODULES_DIR/$module/services/$to_rename.yml", "$Genoring::MODULES_DIR/$module/services/$to_rename.yml.dis")) {
          die "ERROR: Cannot enable alternative '$alternative_name' on module '$module': service '$to_rename' could not be replaced/removed.\n$!";
        }
        push(@renamed, $to_rename);
      }
      foreach my $to_add (keys(%{$alternative->{'substitue'} || {}}), keys(%{$alternative->{'add'} || {}})) {
        if (!copy("$Genoring::MODULES_DIR/$module/services/alt/$to_add.yml", "$Genoring::MODULES_DIR/$module/services/$to_add.yml")) {
          die "ERROR: Cannot enable alternative '$alternative_name' on module '$module': service '$to_add' could not be added/replaced.\n$!";
        }
        push(@copied, $to_add);
      }
    };
    if ($@) {
      # Undo changes.
      foreach my $to_remove (@copied) {
        # Remove added files.
        unlink("$Genoring::MODULES_DIR/$module/services/$to_remove.yml");
      }
      foreach my $to_restore (@renamed) {
        # Revert renaming.
        rename("$Genoring::MODULES_DIR/$module/services/$to_restore.yml.dis", "$Genoring::MODULES_DIR/$module/services/$to_restore.yml");
      }
      die $@;
    }
  }
  else {
    die "ERROR: alternative '$alternative_name' not found for module '$module'.\n";
  }

}


=pod

=head2 DisableAlternative

B<Description>: Disables a module alternative.

B<ArgsCount>: 2

=over 4

=item $module: (string) (R)

The module of interest.

=item $alternative_name: (string) (R)

The alternative to disable.

=back

B<Return>: (nothing)

=cut

sub DisableAlternative {
  my ($module, $alternative_name) = @_;
  my $alternatives = GetModuleAlternatives($module);
  if (!defined($alternative_name)) {
    die "ERROR: No alternative name provided for module '$module'. You must provide the name of the alternative to disable.\n";
  }
  elsif (%$alternatives && $alternatives->{$alternative_name}) {
    # Make sure the module is not installed.
    my %enabled_modules = map { $_ => $_ } @{GetModules(1)};
    if (exists($enabled_modules{$module})) {
      die "ERROR: Cannot disable an alternative on an already installed module ($module). You must uninstall the module first.\n";
    }

    # Ensure directory permissions.
    if (!-w "$Genoring::MODULES_DIR/$module/services") {
      die "ERROR: Cannot disable alternative '$alternative_name' on module '$module': the service directory ($Genoring::MODULES_DIR/$module/services) is write-protected.\n";
    }

    # Make sure services have already been altered.
    my $alternative = $alternatives->{$alternative_name};
    my @missing_services;
    foreach my $old_service (keys(%{$alternative->{'substitue'} || {}}), keys(%{$alternative->{'remove'} || {}})) {
      if (!-e "$Genoring::MODULES_DIR/$module/services/alt/$old_service.yml.dis") {
        push(@missing_services, $old_service);
      }
    }
    if (@missing_services) {
      die "ERROR: Cannot disable alternative '$alternative_name' on module '$module': some previous service definitions are missing (services: " . join(', ', @missing_services) . ").\n";
    }

    # Change service files and keep track of change made.
    my (@renamed);
    eval {
      foreach my $to_remove (keys(%{$alternative->{'substitue'} || {}}), keys(%{$alternative->{'add'} || {}})) {
        if (-e "$Genoring::MODULES_DIR/$module/services/$to_remove.yml"
          && !unlink("$Genoring::MODULES_DIR/$module/services/$to_remove.yml")
        ) {
          die "ERROR: Cannot disable alternative '$alternative_name' on module '$module': altered service '$to_remove' could not be removed.\n$!";
        }
      }
      foreach my $to_rename (keys(%{$alternative->{'substitue'} || {}}), keys(%{$alternative->{'remove'} || {}})) {
        if (!rename("$Genoring::MODULES_DIR/$module/services/$to_rename.yml.dis", "$Genoring::MODULES_DIR/$module/services/$to_rename.yml")) {
          die "ERROR: Cannot disable alternative '$alternative_name' on module '$module': service '$to_rename' could not be put back.\n$!";
        }
        push(@renamed, $to_rename);
      }
    };
    if ($@) {
      # Undo changes.
      foreach my $to_restore (@renamed) {
        # Revert renaming.
        rename("$Genoring::MODULES_DIR/$module/services/$to_restore.yml", "$Genoring::MODULES_DIR/$module/services/$to_restore.yml.dis");
      }
      die $@;
    }
  }
  else {
    die "ERROR: alternative '$alternative_name' not found for module '$module'.\n";
  }
}


=pod

=head2 ToLocalService

B<Description>: Turns a docker service into a local service.

B<ArgsCount>: 2

=over 4

=item $service: (string) (R)

The service name.

=item $ip: (string) (R)

The IP running the service.

=back

B<Return>: (nothing)

=cut

sub ToLocalService {
  my ($service, $ip) = @_;
  if (!$service) {
    die "ERROR: Turn docker service into local service: no service name provided!\n";
  }
  if (!$ip
    || ($ip !~ m/
      (
        # IP v4.
        (^(?:(?:[0-9]|[1-9][0-9]|1[0-9]{2}|2[0-4][0-9]|25[0-5])\.){3}(?:[0-9]|[1-9][0-9]|1[0-9]{2}|2[0-4][0-9]|25[0-5])$)
        # IP v6.
        | (^
            (?:
              # One of those syntaxes:
              (?:(?:[0-9a-f]{1,4}:){7}(?:[0-9a-f]{1,4}|:))
              | (?:(?:[0-9a-f]{1,4}:){6}(?::[0-9a-f]{1,4}|(?:(?:25[0-5]|2[0-4]\d|1\d\d|[1-9]?\d)(?:\.(?:25[0-5]|2[0-4]\d|1\d\d|[1-9]?\d)){3})|:))
              | (?:(?:[0-9a-f]{1,4}:){5}(?:(?:(?::[0-9a-f]{1,4}){1,2})|:(?:(?:25[0-5]|2[0-4]\d|1\d\d|[1-9]?\d)(?:\.(?:25[0-5]|2[0-4]\d|1\d\d|[1-9]?\d)){3})|:))
              | (?:(?:[0-9a-f]{1,4}:){4}(?:(?:(?::[0-9a-f]{1,4}){1,3})|(?:(?::[0-9a-f]{1,4})?:(?:(?:25[0-5]|2[0-4]\d|1\d\d|[1-9]?\d)(?:\.(?:25[0-5]|2[0-4]\d|1\d\d|[1-9]?\d)){3}))|:))
              | (?:(?:[0-9a-f]{1,4}:){3}(?:(?:(?::[0-9a-f]{1,4}){1,4})|(?:(?::[0-9a-f]{1,4}){0,2}:(?:(?:25[0-5]|2[0-4]\d|1\d\d|[1-9]?\d)(?:\.(?:25[0-5]|2[0-4]\d|1\d\d|[1-9]?\d)){3}))|:))
              | (?:(?:[0-9a-f]{1,4}:){2}(?:(?:(?::[0-9a-f]{1,4}){1,5})|(?:(?::[0-9a-f]{1,4}){0,3}:(?:(?:25[0-5]|2[0-4]\d|1\d\d|[1-9]?\d)(?:\.(?:25[0-5]|2[0-4]\d|1\d\d|[1-9]?\d)){3}))|:))
              | (?:(?:[0-9a-f]{1,4}:){1}(?:(?:(?::[0-9a-f]{1,4}){1,6})|(?:(?::[0-9a-f]{1,4}){0,4}:(?:(?:25[0-5]|2[0-4]\d|1\d\d|[1-9]?\d)(?:\.(?:25[0-5]|2[0-4]\d|1\d\d|[1-9]?\d)){3}))|:))
              | (?::(?:(?:(?::[0-9a-f]{1,4}){1,7})|(?:(?::[0-9a-f]{1,4}){0,5}:(?:(?:25[0-5]|2[0-4]\d|1\d\d|[1-9]?\d)(?:\.(?:25[0-5]|2[0-4]\d|1\d\d|[1-9]?\d)){3}))|:))
            )
            # Optional zone index.
            (?:%.+)?
          $)
      )
    /ix)
  ) {
    die "ERROR: Turn docker service into local service: no valid replacing IP provided!\n";
  }
  my $services = GetServices();
  if (!$services->{$service}) {
    die "ERROR: Turn docker service into local service: the given service does not exist or is not enabled!\n";
  }
  my $module = $services->{$service};
  # Disable the service.
  if (-e "$Genoring::MODULES_DIR/$module/services/alt/$service.yml.dis") {
    # Using an alternative, remove it.
    if (!unlink("$Genoring::MODULES_DIR/$module/services/$service.yml")) {
      die "ERROR: Cannot disable module '$module' service '$service'.\n$!";
    }
  }
  else {
    if (!rename("$Genoring::MODULES_DIR/$module/services/$service.yml", "$Genoring::MODULES_DIR/$module/services/$service.yml.dis")) {
      die "ERROR: Cannot disable module '$module' service '$service'.\n$!";
    }
  }
  # Append replacing host to "extra_hosts".
  my $extra_fh;
  if (open($extra_fh, '>>:utf8', $Genoring::EXTRA_HOSTS)) {
    print {$extra_fh} "$service: \"$ip\"\n";
    close($extra_fh);
  }
  else {
    die "ERROR: failed to open extra hosts file '$Genoring::EXTRA_HOSTS' to add replacing host ($service: \"$ip\")\n$!\n";
  }
  GenerateDockerComposeFile();
}


=pod

=head2 ToDockerService

B<Description>: Turns back a local service into a docker service.

B<ArgsCount>: 1-2

=over 4

=item $service: (string) (R)

The service name.

=item $alternative_name: (string) (O)

The service alternative to enable if needed.

=back

B<Return>: (nothing)

=cut

sub ToDockerService {
  my ($service, $alternative_name) = @_;
  if (!$service) {
    die "ERROR: Turn back local service into docker service: no service name provided!\n";
  }
  my $services = GetServices();
  if ($services->{$service}) {
    die "ERROR: Turn local service into docker service: the given service already exist as a docker service!\n";
  }

  my $module = $services->{$service};

  die "ERROR: Turn back local service into docker service: not implemented yet!\n";
  # @todo Check if an alternative service should be used.

  if ($alternative_name) {
    my $alternatives = GetModuleAlternatives($module);

  }

  # @todo Implement...
  # Rename service to its original name or copy alt service.
  # Remove service from extra_hosts.
  # GenerateDockerComposeFile();
}


=pod

=head2 Backup

B<Description>: Performs a general backup of the GenoRing system into an archive
file or a backup of the given module data and config.

B<ArgsCount>: 0-3

=over 4

=item $backup_name: (string) (U)

The backup name. If not set, a default one is provided. Backup names must only
contain letters, numbers, dots, underscores and dashes and must begin with a
letter.

=item $module: (string) (U)

Module machine name if only one module should be backuped.

=item $no_confirm: (bool) (U)

If set to a TRUE value, existing backup would be overwritten without
confirmation.

=back

B<Return>: (nothing)

=cut

sub Backup {
  my ($backup_name, $module, $no_confirm) = @_;
  if (!$backup_name) {
    # No name provided, use a default one.
    $backup_name = localtime->strftime('backup_%Y%d%mT%H%M');
  }
  elsif ($backup_name !~ m/^[a-z][\w._\-]*$/i) {
    die "ERROR: Backup: Invalid back name '$backup_name'. Only letters, numbers, dots, underscores and dashes are allowed and the name must begin with a letter.\n";
  }

  my $backupdir = File::Spec->catfile($Genoring::VOLUMES_DIR, 'backups', $backup_name);
  if (-d $backupdir) {
    # Check if directory is not empty.
    opendir(my $dh, $backupdir)
      or die "ERROR: Backup: Failed to open backup directory '$backupdir'.";
    if (scalar(grep { $_ ne "." && $_ ne ".." } readdir($dh)) != 0) {
      if (!$no_confirm && !Confirm("WARNING: The backup directory '$backupdir' is not empty! Overwrite existing backups?")) {
        die "ERROR: Backup: Backup directory '$backupdir' is not empty. Aborting.";
      }
    }
  }
  else {
    if (!make_path($backupdir)) {
      die "ERROR: Backup: Failed to create backup directory '$backupdir'.\n";
    }
  }

  print "Backuping GenoRing...\n";
  # Backup GenoRing config.
  if (!$module) {
    print "- Backuping GenoRing config...\n";
    if (!-d "$backupdir/config" && !mkdir "$backupdir/config") {
      warn "WARNING: Backup: Failed to create config backup directory '$backupdir/config'.\n";
    }
    if (-e $Genoring::DOCKER_COMPOSE_FILE
      && !copy($Genoring::DOCKER_COMPOSE_FILE, "$backupdir/config/$Genoring::DOCKER_COMPOSE_FILE")
    ) {
      warn "WARNING: Failed to backup $Genoring::DOCKER_COMPOSE_FILE.\n$!";
    }
    if (-e $Genoring::CONFIG_FILE
      && !copy($Genoring::CONFIG_FILE, "$backupdir/config/$Genoring::CONFIG_FILE")
    ) {
      warn "WARNING: Failed to backup $Genoring::CONFIG_FILE.\n$!";
    }
    if (-e $Genoring::EXTRA_HOSTS
      && !copy($Genoring::EXTRA_HOSTS, "$backupdir/config/$Genoring::EXTRA_HOSTS")
    ) {
      warn "WARNING: Failed to backup $Genoring::EXTRA_HOSTS.\n$!";
    }
    if (-d './env'
      && !DirCopy('env', "$backupdir/config/env")
    ) {
      warn "WARNING: Failed to backup 'env' directory.\n$!";
    }
    print "  ...OK.\n";
  }

  # Check if GenoRing is running or not.
  my $current_mode = GetState();
  my $mode = 'offline';
  if (('running' eq $current_mode)
    || ('backend' eq $current_mode)
  ) {
    $mode = 'backend';
  }
  my $errors;

  eval {
    # Stop if running.
    print "- Stopping GenoRing...\n";
    StopGenoring();
    print "  ...OK.\n";

    # Launch backup hooks (modules/*/hooks/backup.pl).
    print "- Backuping modules data...\n";
    $errors = ApplyLocalHooks('backup', $module, $backup_name);
    if (%$errors && !Confirm("WARNING: Some errors occured during the local system backup process. Do you want to continue?")) {
      warn "ABORTED. Restoring system...\n";
      die "Aborted.\n";
    }
    print "  ...Modules backuped on local system, backuping services data...\n";

    # Start containers in backend mode.
    print "  - Starting GenoRing backend for backup...\n";
    StartGenoring($mode);
    print "    ...OK.\n";

    # Apply docker backup hooks of each enabled module service for each
    # enabled module service (ie. modules/"svc1"/hooks/backup_"svc2".sh).
    print "  - Calling service backup hooks...\n";
    $errors = ApplyContainerHooks('backup', $module, 1, $backup_name);
    if (%$errors && !Confirm("WARNING: Some errors occured during the service backup process. Do you want to continue?")) {
      warn "ABORTED. Restoring system...\n";
      die "Aborted.\n";
    }
    print "  ...Services backuped.\n";
    print "Backup done. Backup created in 'backups/$backup_name/'.\n";
  };

  if ($@ && (!$errors || !%$errors)) {
    # Capture errors not supported by hooks.
    $errors = "Backup failed!\n$@\n";
  }

  # Restart as needed.
  if ('running' eq $current_mode) {
    print "- Restarting GenoRing...\n";
    StartGenoring('online');
    print "  ...OK.\n";
  }
  elsif (('backend' ne $current_mode) && ('offline' ne $current_mode)) {
    # Stop containers.
    print "- Stopping Genoring...\n";
    StopGenoring();
    print "  ...OK.\n";
  }

  if ($errors && !ref($errors)) {
    # Other errors.
    die "Aborted:\n$errors\n";
  }
  elsif (('HASH' eq ref($errors)) && %$errors) {
    # Errors from hook executions.
    die "Aborted:\n" . join("\n", values(%$errors));
  }
}


=pod

=head2 Restore

B<Description>: Restores GenoRing from a given backup.

B<ArgsCount>: 1-2

=over 4

=item $backup_name: (string) (R)

The backup name.

=item $module: (string) (O)

Module machine name if only one module should be restored.

=back

B<Return>: (nothing)

=cut

sub Restore {
  my ($backup_name, $module) = @_;
  if (!$backup_name) {
    die "ERROR: no backup name provided! Nothing to restore.";
  }

  print "Restore GenoRing...\n";
  # Restore GenoRing config.
  my $backupdir = "$Genoring::VOLUMES_DIR/backups/$backup_name";
  if (!$module) {
    print "- Restoring GenoRing config...\n";
    if (-e "$backupdir/config/$Genoring::DOCKER_COMPOSE_FILE"
      && !copy("$backupdir/config/$Genoring::DOCKER_COMPOSE_FILE", $Genoring::DOCKER_COMPOSE_FILE)
    ) {
      warn "WARNING: Failed to restore $Genoring::DOCKER_COMPOSE_FILE.\n$!";
    }
    if (-e "$backupdir/config/$Genoring::CONFIG_FILE"
      && !copy("$backupdir/config/$Genoring::CONFIG_FILE", $Genoring::CONFIG_FILE)
    ) {
      warn "WARNING: Failed to restore $Genoring::CONFIG_FILE.\n$!";
    }
    if (-e "$backupdir/config/$Genoring::EXTRA_HOSTS"
      && !copy("$backupdir/config/$Genoring::EXTRA_HOSTS", $Genoring::EXTRA_HOSTS)
    ) {
      warn "WARNING: Failed to restore $Genoring::EXTRA_HOSTS.\n$!";
    }
    if (-d "$backupdir/config/env"
      && !DirCopy("$backupdir/config/env", 'env')
    ) {
      warn "WARNING: Failed to restore 'env' directory.\n$!";
    }
    print "  ...OK.\n";
  }

  # Check if GenoRing is running or not.
  my $current_mode = GetState();
  my $mode = 'offline';
  if (('running' eq $current_mode)
    || ('backend' eq $current_mode)
  ) {
    $mode = 'backend';
  }

  eval {
    # Stop if running.
    print "- Stopping GenoRing...\n";
    StopGenoring();
    print "  ...OK.\n";

    # Launch restore hooks (modules/*/hooks/restore.pl).
    print "- Restoring modules data...\n";
    ApplyLocalHooks('restore', $module, $backup_name);
    print "  ...Modules restored on local system, restoring services data...\n";

    # Start containers in backend mode.
    print "  - Starting GenoRing backend for backup restoration...\n";
    StartGenoring($mode);
    print "    ...OK.\n";

    # Apply docker restore hooks of each enabled module service for each
    # enabled module service (ie. modules/"svc1"/hooks/restore_"svc2".sh).
    print "  - Calling service restore hooks...\n";
    ApplyContainerHooks('restore', $module, 1, $backup_name);
    print "  ...Services restored.\n";

    print "Restore done.\n";
  };

  if ($@) {
    print "ERROR: Restore failed!\n$@\n";
  }

  # Restart as needed.
  if ('running' eq $current_mode) {
    print "- Restarting GenoRing...\n";
    StartGenoring('online');
    print "  ...OK.\n";
  }
  elsif (('backend' ne $current_mode) && ('offline' ne $current_mode)) {
    # Stop containers.
    print "- Stopping Genoring...\n";
    StopGenoring();
    print "  ...OK.\n";
  }
}


=pod

=head2 ApplyLocalHooks

B<Description>: Find and run the given local hook scripts.

Local hook scripts are PERL scripts runned on the current server running
"genoring.pl" and dockers. They can be called for a given module or for all
modules implementing the hook. The return code can be used to raise errors. They
are called when dockers are stopped except for the "state" hook.

Hook file name sructure: "<hook_name>.pl"

List of supported local hooks:
- requirements: called before a module is installed to check for its local
  requirements.
- init: called just before a module is enabled, in order to setup the file
  system (ie. create local data directories, generate, download or copy files,
  etc.).
- disable: perform actions on file system to disable the module.
- uninstall: cleanup local file system and remove data files and directories
  generated by the module.
- update: update local file system for the given module.
- upgrade: upgrade local file system for the given module. First argument is
  current version and second argument is the new version to upgrade to.
- backup: backup local files for the given module with the backup name as first
  argument.
- restore: restore local files for the given module with the backup name as first
  argument.
- start: called just before GenoRing dockers are started.
- stop: called just after GenoRing dockers are stopped.
- state: output the state of a module (ie. "created", "running", "restarting",
  "paused", "dead", "exited").

B<ArgsCount>: 1-3

=over 4

=item $hook_name: (string) (R)

The hook name.

=item $module: (string) (U)

Restrict hooks to this module.

=item $args: (string) (O)

Additional arguments to transmit to the hook script in command line.

=back

B<Return>: (hash ref)
A reference to a hash which keys are module name and values are error messages
of each hook execution if a failure occurred. The hash is empty if no error
occurred.

=cut

sub ApplyLocalHooks {
  my ($hook_name, $module, $args) = @_;
  $args ||= '';
  my $errors = {};

  if (!$hook_name) {
    die "ERROR: ApplyLocalHooks: Missing hook name!\n";
  }

  my $modules;
  if ($module) {
    # Only work on specified module.
    $modules = [$module];
  }
  else {
    # Get all enabled modules.
    $modules = GetModules(1);
  }

  foreach $module (@$modules) {
    if (-e "$Genoring::MODULES_DIR/$module/hooks/$hook_name.pl") {
      if ($g_debug) {
        print "DEBUG: Applying '$module' local hook '$Genoring::MODULES_DIR/$module/hooks/$hook_name.pl'...\n";
      }
      print "  Processing $module module hook $hook_name...";
      my $hook_script = File::Spec->catfile($Genoring::MODULES_DIR, $module, 'hooks', "$hook_name.pl");
      # Get module environment variables.
      my @env_files = GetEnvironmentFiles($module);
      my %module_env = ();
      foreach my $env_file (@env_files) {
        if (open(my $fh, '<', $env_file)) {
          while (my $line = <$fh>) {
            chomp $line;
            next if $line =~ /^\s*#/;
            next if $line =~ /^\s*$/;
            my ($key, $value) = split /=/, $line, 2;
            $key =~ s/^\s+|\s+$//g;
            if (($key =~ m/^\w+$/) && defined($value)) {
              $value =~ s/^\s+|\s+$//g;
              $module_env{$key} = $value;
            }
          }
          close($fh);
        }
        else {
          warn "WARNING: Failed to process $module module environment file '$env_file'.\n$!\n";
        }
      }

      eval {
        # Temporarily add environment variables.
        local @ENV{ keys(%module_env) } = values(%module_env);
        Run(
          # "export \$(cat env/*.env | grep '^\w'| xargs -d '\\n') && perl $hook_script $args",
          # cat env/*.env | grep '^\w' | while IFS='=' read -r name value; do export "$name=$value"; done
          # Issue: the above don't work with values containing spaces or with ending comments.
          "perl $hook_script $args",
          "Failed to process $module module hook $hook_name!",
          1,
          $g_debug || $g_flags->{'verbose'}
        );
      };
      if ($@) {
        $errors->{$module} = $@;
        print "  Failed.\n";
      }
      else {
        print "  OK.\n";
      }
    }
  }
  if (%$errors) {
    warn "ERROR: ApplyLocalHooks:\n" . join("\n", values(%$errors)) . "\n";
  }
  return $errors;
}


=pod

=head2 ApplyContainerHooks

B<Description>: Find and run the given container hook scripts into related
containers.
IMPORTANT: Hooks will only be processed in *running* containers. Warnings will
be issued for enabled services that are not running.

Container hooks are shell scripts run into a genoring container corresponding to
a given service which appears in the hook script name. Hook script name
structure: "<hook_name>_<service_name>.sh"

Note: the "service_name" is a docker name.

Example: "enable_toto.sh" will run the "enable_toto.sh" on the
"toto" container when either the module holding that hook is enabled or the
"toto" service is enabled (while the module holding that hook is already
enabled).

To run scripts in the container, the "modules/" directory is copied into the
container directory "/genoring". In previous example, if "enable_toto.sh" is a
hook of the "mymodule" module, when the "mymodule" module is enabled, all the
directory "./modules/" is copied in the "toto" docker in the "/genoring/"
directory and the hook script is started from
"/genoring/modules/mymodule/hooks/enable_toto.sh". Since the developer of the
hook script knows the container that will run the script, the script should be
adapted to that container (ie. choose between "#!/bin/bash" or "#!/bin/sh" for
instance).

List of supported container hooks:
- enable: called for a module on services when one of them is enabled.
- disable: called for a module on services when one of them is disabled.
- offline: called for GenoRing is set offline.
- online: called for is set online.
- update: called for a module on services when one of them is updated.
- upgrade: upgrade local file system for the given module. First argument is
  current version and second argument is the new version to upgrade to.
- backup: called for a module on services when one of them must perform backups
  with the backup name as first argument.
- restore: called for a module on services when one of them must restore files,
  content and config using the backup name provided as first argument.

B<ArgsCount>: 1-4

=over 4

=item $hook_name: (string) (R)

The hook name.

=item $spec_module: (string) (U)

Restrict hooks to the specified module and its services. When set to a valid
module name, only its hooks will be processed first and then only other module
hooks related to this module will be run as well if $related is set to 1.

=item $related: (bool) (U)

Will also run hook scripts of other modules targeting one service of
$spec_module.

=item $args: (string) (O)

Additional arguments to transmit to the hook script in command line.

=back

B<Return>: (hash ref)
A reference to a hash which keys are hook names and values are error messages
of each hook execution if a failure occurred. The hash is empty if no error
occurred.

=cut

sub ApplyContainerHooks {
  my ($hook_name, $spec_module, $related, $args) = @_;
  $args ||= '';
  my $errors = {};

  if (!$hook_name) {
    die "ERROR: ApplyContainerHooks: Missing hook name!\n";
  }

  # Get enabled modules.
  my $modules;
  if (!$spec_module || $related) {
    $modules = GetModules(1);
    if ($spec_module && !grep(/^$spec_module$/, @$modules)) {
      # Add module being disabled/uninstalled.
      push(@$modules, $spec_module);
    }
  }
  else {
    $modules = [$spec_module];
  }

  # Get enabled services.
  my $services = GetServices();

  # Process enabled modules.
  my %initialized_containers;
APPLYCONTAINERHOOKS_MODULES:
  foreach my $module (@$modules) {
    if ($g_debug) {
      print "DEBUG: Processing '$module' container '$hook_name' hooks...\n";
    }
    if (-d "$Genoring::MODULES_DIR/$module/hooks/") {
      # Read directory and filter on services.
      opendir(my $dh, "$Genoring::MODULES_DIR/$module/hooks")
        or die "ERROR: ApplyContainerHooks: Failed to list '$Genoring::MODULES_DIR/$module/hooks' directory!\n$!";
      my @hooks = (grep { $_ =~ m/^${hook_name}_.+\.sh$/ && -r "$Genoring::MODULES_DIR/$module/hooks/$_" } readdir($dh));
      # Process all module hooks that can be run.
APPLYCONTAINERHOOKS_HOOKS:
      foreach my $hook (@hooks) {
        if (($hook =~ m/^${hook_name}_(.+)\.sh$/) && exists($services->{$1})) {
          my $service = $1;
          # Check if a module has been specified and only process its hooks.
          # ie. process any hook of current module or any hook of another module
          # that targets a service of the specified module, and skip others.
          # Note: other modules hooks are not processed if $related was not TRUE
          # as $modules would only contain the given module.
          if ($spec_module && ($spec_module ne $module) && ($services->{$service} ne $spec_module)) {
            if ($g_debug) {
              print "DEBUG: non-matching container hook '$Genoring::MODULES_DIR/$module/hooks/$hook' for '$service' container.\n";
            }
            # Skip non-matching hooks.
            next APPLYCONTAINERHOOKS_HOOKS;
          }
          if ($g_debug) {
            print "DEBUG: Applying container hook '$Genoring::MODULES_DIR/$module/hooks/$hook' in '$service' container.\n";
          }
          else {
            print "  Processing $module module hook $hook_name in '$service' container...";
          }
          # Check if container is running.
          my $service_name = GetContainerName($service);
          my ($id, $state, $name, $image) = IsContainerRunning($service_name);
          if ($state && ($state !~ m/running/)) {
            $state ||= 'not running';
            warn "WARNING: Failed to run $module module hook in $service (hook $hook): $service_name is $state.";
            next APPLYCONTAINERHOOKS_HOOKS;
          }
          # Provide module files to container if not done already.
          if (!exists($initialized_containers{$service})) {
            # Remove previous copy of GenoRing module files.
            Run(
              "$Genoring::DOCKER_COMMAND exec " . ($g_flags->{'platform'} ? '--platform ' . $g_flags->{'platform'} . ' ' : '') . "-u 0 -it $service_name sh -c \"mkdir -p /genoring && rm -rf /genoring/modules\"",
              "Failed to prepare module file copy in $service_name ($module $hook hook)",
              0,
              $g_debug || $g_flags->{'verbose'}
            );
            # Copy GenoRing module files as root.
            Run(
              "$Genoring::DOCKER_COMMAND cp $Genoring::MODULES_DIR/ $service_name:/genoring/modules",
              "Failed to copy module files in $service_name ($module $hook hook)",
              0,
              $g_debug || $g_flags->{'verbose'}
            );
            $initialized_containers{$service} = 1;
          }
          # Make sure script is executable and run as root.
          # Note: we trust hook scripts as they are stored outside GenoRing
          # Docker containers.
          my $env_data = join(' --env-file ', GetEnvironmentFiles($services->{$service}), GetEnvironmentFiles($module));
          if ($env_data) {
            $env_data = ' --env-file ' . $env_data;
          }
          $env_data .= ' -e GENORING_HOST=' . $ENV{'GENORING_HOST'} . ' -e GENORING_PORT=' . $ENV{'GENORING_PORT'} . ' ';
          my $output = Run(
            "$Genoring::DOCKER_COMMAND exec " . $env_data . ($g_flags->{'platform'} ? '--platform ' . $g_flags->{'platform'} . ' ' : '') . "-u 0 -it $service_name sh -c \"chmod uog+x /genoring/modules/$module/hooks/$hook && /genoring/modules/$module/hooks/$hook $args\"",
            "Failed to run hook of $module in $service_name (hook $hook)",
            0,
            $g_debug || $g_flags->{'verbose'}
          );
          if ($?) {
            print "  Failed.\n$output\n";
            $errors->{$hook} = $output;
          }
          else {
            print "  OK.\n";
          }
        }
      }
    }
    if ($g_debug) {
      print "DEBUG: ...OK.\n";
    }
  }
  if (%$errors) {
    warn "ERROR: ApplyContainerHooks:\n" . join("\n", values(%$errors)) . "\n";
  }
  return $errors;
}


=pod

=head2 Compile

B<Description>: Compiles a given container. Two arguments are always passed to
the builder: GENORING_UID and GENORING_GID that correspond to their respective
environment variables set by GenoRing.

B<ArgsCount>: 2

=over 4

=item $module: (string) (R)

Module machine name.

=item $container: (string) (O)

Container name.

=back

B<Return>: (nothing)

=cut

sub Compile {
  my ($module, $service) = @_;

  if (!$module) {
    die "ERROR: Compile: Missing module name!";
  }
  elsif (!-d "$Genoring::MODULES_DIR/$module") {
    die "ERROR: Compile: The given module ($module) was not found in the module directory!";
  }
  elsif (!-d "$Genoring::MODULES_DIR/$module/src") {
    die "ERROR: Compile: The given module ($module) does not have sources!";
  }

  if (!$service) {
    # Try to get default service.
    opendir(my $dh, "$Genoring::MODULES_DIR/$module/src")
      or die "ERROR: Compile: Failed to access '$Genoring::MODULES_DIR/$module/src' directory!";
    my @services = (grep { $_ ne '.' && $_ ne '..' && -d "$Genoring::MODULES_DIR/$module/src/$_" } readdir($dh));
    if (1 == scalar(@services)) {
      $service = shift(@services);
    }
    else {
      die "ERROR: Compile: Missing service name!";
    }
  }

  # Check if "buildx" is enabled.
  my $disable_buildx = 0;
  if (!$g_flags->{'bypass'}) {
    my $output = qx($Genoring::DOCKER_COMMAND buildx ls 2>&1);
    if ($?) {
      warn "WARNING: '$Genoring::DOCKER_COMMAND buildx' command not available! It is recommended to install Docker buildx (multi-platform build, see https://docs.docker.com/build/building/multi-platform/). GenoRing will try building the container image without buildx.\n";
      $disable_buildx = 1;
    }
    elsif ($? == 0 && $output =~ /\buse\b/) {
      if (Confirm("WARNING: Docker buildx (BuildKit plugin) is not enabled. It may be a problem if running ARM architectures. Do you want to enable it?")) {
        $output = qx($Genoring::DOCKER_COMMAND buildx create --use 2>&1);
        if ($?) {
          warn "WARNING: Failed to enable Docker buildx:\n$output\nGenoRing will try building the container image without buildx.\n";
          $disable_buildx = 1;
        }
      }
      else {
        $disable_buildx = 1;
      }
    }
    if ($disable_buildx) {
      $Genoring::DOCKER_BUILD_COMMAND =~ s/ buildx//;
    }
  }

  # Get service sub-directory for sources (take into account ARM support).
  if (!-d "$Genoring::MODULES_DIR/$module/src/$service") {
    die "ERROR: Compile: The given service (${module}[$service]) does not have sources!";
  }
  elsif ((!-r "$Genoring::MODULES_DIR/$module/src/$service/Dockerfile")
    && (!-r "$Genoring::MODULES_DIR/$module/src/$service/Dockerfile.default")
  ) {
    die "ERROR: Compile: Unable to access the Dockerfile of the given service (${module}[$service])!";
  }

  # Other platform support.
  if ($g_flags->{'platform'} && ($g_flags->{'platform'} !~ m~^$Genoring::DEFAULT_ARCHITECTURE$~)) {
    my $platform_arch = $g_flags->{'platform'};

    # Make sure we got a linux/amd64 version.
    if (!-e "$Genoring::MODULES_DIR/$module/src/$service/Dockerfile.default") {
      # No linux/amd64 version, assume current one is.
      if (!rename("$Genoring::MODULES_DIR/$module/src/$service/Dockerfile", "$Genoring::MODULES_DIR/$module/src/$service/Dockerfile.default")) {
        die "ERROR: Cannot rename '$Genoring::MODULES_DIR/$module/src/$service/Dockerfile'.\n$!";
      }
    }
    # Here we got a 'Dockerfile.default'.

    # Now generate a new platform version.
    if (-e "$Genoring::MODULES_DIR/$module/src/$service/Dockerfile") {
      # Remove current 'Dockerfile'.
      unlink("$Genoring::MODULES_DIR/$module/src/$service/Dockerfile");
    }
    # Replace "FROM xxx:yyy" by "FROM --platform=*** xxx:yyy".
    my $dockerfile_fh;
    if (open($dockerfile_fh, '<:utf8', "$Genoring::MODULES_DIR/$module/src/$service/Dockerfile.default")) {
      my $docker_source = do { local $/; <$dockerfile_fh> };
      close($dockerfile_fh);
      $docker_source =~ s~^FROM\s+(?:--platform=\S+\s+)?([a-z0-9][a-z0-9\._-]*)((?:[:@][a-z0-9][a-z0-9\._-]*)?)(\s|$)~FROM --platform=$platform_arch $1$2$3~mg;
      if (open($dockerfile_fh, '>:utf8', "$Genoring::MODULES_DIR/$module/src/$service/Dockerfile")) {
        print {$dockerfile_fh} $docker_source;
        close($dockerfile_fh);
      }
    }
  }
  elsif (-e "$Genoring::MODULES_DIR/$module/src/$service/Dockerfile.default"
    || !-e "$Genoring::MODULES_DIR/$module/src/$service/Dockerfile"
  ) {
    # Compiling for linux/amd64, make sure we got a 'Dockerfile' in linux/amd64
    # version.
    # Note: only get here if either we got a 'Dockerfile.default' which means a
    # '-arm' or '--platform' compile flag were used before and may have changed
    # the 'Dockerfile' or because we don't have any 'Dockerfile' at all but we
    # got a 'Dockerfile.default'.
    if (-e "$Genoring::MODULES_DIR/$module/src/$service/Dockerfile") {
      # Remove current 'Dockerfile'.
      unlink("$Genoring::MODULES_DIR/$module/src/$service/Dockerfile");
    }
    # Copy linux/amd64 Dockerfile.
    if (!copy("$Genoring::MODULES_DIR/$module/src/$service/Dockerfile.default", "$Genoring::MODULES_DIR/$module/src/$service/Dockerfile")) {
      die "ERROR: Cannot copy '$Genoring::MODULES_DIR/$module/src/$service/Dockerfile.default'.\n$!";
    }
  }
  print "Compiling service ${module}[$service]...\n";

  # Check if container is running and stop it unless it is not running the same
  # image.
  # @todo The following code does not take into account non-genoring project
  # names (ie. my $service_name = GetContainerName($service)). Since multiple
  # projects may run with the same image, each should be checked.
  my ($id, $state, $name, $image) = IsContainerRunning($service);
  if ($id) {
    if ($image && ($image ne $service)) {
      die "ERROR: Compile: A container with the same name ($service) but a different image ($image) is currently running. Please stop it before compiling.";
    }
    Run(
      "$Genoring::DOCKER_COMMAND stop $id",
      "Failed to stop container '$service' (image $image)!",
      0,
      $g_debug || $g_flags->{'verbose'}
    );
    Run(
      "$Genoring::DOCKER_COMMAND container prune -f",
      "Failed to prune containers!",
      0,
      $g_debug || $g_flags->{'verbose'}
    );
  }

  Run(
    "$Genoring::DOCKER_COMMAND image rm -f $service",
    "Failed to remove previous image (service ${module}[$service])!",
    1,
    $g_debug || $g_flags->{'verbose'}
  );
  my $service_src_path = File::Spec->catfile($Genoring::MODULES_DIR, $module, 'src' , $service);
  my $no_cache = '';
  if ($g_flags->{'no-cache'}) {
    $no_cache = '--no-cache';
  }
  Run(
    "$Genoring::DOCKER_BUILD_COMMAND $no_cache --build-arg GENORING_UID=$ENV{GENORING_UID} --build-arg GENORING_GID=$ENV{GENORING_GID} -t $service $service_src_path",
    "Failed to compile container (service ${module}[$service])",
    1,
    1
  );
}


=pod

=head2 CompileMissingContainers

B<Description>: Compiles all missing containers from which sources are
available.

B<ArgsCount>: 0

B<Return>: (nothing)

=cut

sub CompileMissingContainers {

  # Get module services.
  my $services = GetServices();

  # Check missing containers.
  foreach my $service (keys(%$services)) {
    my $image_id = qx($g_exec_prefix $Genoring::DOCKER_COMMAND images -q $service:latest 2>&1);
    if (!$image_id) {
      # Check if we got sources
      my $module = $services->{$service};
      if (-d "$Genoring::MODULES_DIR/$module/src/$service") {
        # Got sources, compile.
        print "Compile missing service $module:$service.\n";
        Compile($module, $service);
      }
    }
  }
}


=pod

=head2 DeleteAllContainers

B<Description>: Remove all containers to recompile or reload them.

B<ArgsCount>: 0

B<Return>: (nothing)

=cut

sub DeleteAllContainers {

  # Get module services.
  my %services;
  my $modules = GetModules();
  foreach my $module (@$modules) {
    foreach my $service (@{GetModuleServices($module)}) {
      $services{$service} = $module;
    }
  }


  # Check missing containers.
  foreach my $service (keys(%services)) {
    my $image_id = qx($g_exec_prefix $Genoring::DOCKER_COMMAND images -q $service:latest 2>&1);
    if ($image_id) {
      print "  - Removing container '$service'...\n";
      # Check if container is running and stop it unless it is not running the
      # same image.
      # @todo The following code does not take into account non-genoring project
      # names (ie. my $service_name = GetContainerName($service)). Since multiple
      # projects may run with the same image, each should be checked.
      my ($id, $state, $name, $image) = IsContainerRunning($service);
      if ($id) {
        if ($image && ($image ne $service)) {
          die "ERROR: DeleteAllContainers: A container with the same name ($service) but a different image ($image) is currently running. Please stop it manually.";
        }
        Run(
          "$Genoring::DOCKER_COMMAND stop $id",
          "Failed to stop container '$service' (image $image)!",
          0,
          $g_debug || $g_flags->{'verbose'}
        );
        Run(
          "$Genoring::DOCKER_COMMAND container prune -f",
          "Failed to prune containers!",
          0,
          $g_debug || $g_flags->{'verbose'}
        );
      }
      my $module = $services{$service};
      Run(
        "$Genoring::DOCKER_COMMAND image rm -f $service",
        "Failed to remove image (service ${module}[$service])!",
        1,
        $g_debug || $g_flags->{'verbose'}
      );
      print "    ...OK.\n";
    }
  }
}


=pod

=head2 GetConfig

B<Description>: Returns GenoRing config.

B<ArgsCount>: 0

B<Return>: (hash ref)

The GenoRing config.

=cut

sub GetConfig {
  if (!$_g_config || !%$_g_config) {
    # Load config.
    if (-f $Genoring::CONFIG_FILE) {
      my $yaml = ReadYaml($Genoring::CONFIG_FILE);
      $_g_config = $yaml->[0];
    }
    else {
      $_g_config = {};
    }
  }
  return $_g_config;
}


=pod

=head2 SaveConfig

B<Description>: Saves GenoRing config.

B<ArgsCount>: 0

B<Return>: (nothing)

=cut

sub SaveConfig {
  my $config = {
    'project' => GetProjectName(),
    'version' => $Genoring::GENORING_VERSION,
    'no-exposed-volumes' => $g_flags->{'no-exposed-volumes'},
    'modules' => $_g_modules->{'config'},
    'volume_mapping' => $_g_config->{'volume_mapping'} || {},
  };
  WriteYaml($Genoring::CONFIG_FILE, $config, "# GenoRing config file\n");
}


=pod

=head2 GetModulesConfig

B<Description>: Returns GenoRing module config.

B<ArgsCount>: 0

B<Return>: (hash ref)

The modules config. Keys are module names and values are module config hashes.

=cut

sub GetModulesConfig {
  my $module_fh;
  # Get module config.
  if (!$_g_modules->{'config'}) {
    my $config = GetConfig();
    $_g_modules->{'config'} = $config->{'modules'} // {};
  }
  return $_g_modules->{'config'};
}


=pod

=head2 GetModules

B<Description>: Returns a list of GenoRing modules.

B<ArgsCount>: 0-1

=over 4

=item $module_mode: (integer) (O)

If 1, only returns enabled modules, if 0 only returns disabled available modules
and if not set, returns all available modules.

=back

B<Return>: (array ref)

The list of modules.

=cut

sub GetModules {
  my ($module_mode) = @_;
  my $modules;

  if (defined($module_mode) && ($module_mode !~ m/^\d+$/)) {
    if ($module_mode eq 'enabled') {
      $module_mode = 1;
    }
    elsif ($module_mode eq 'disabled') {
      $module_mode = 0;
    }
    else {
      $module_mode = undef;
    }
  }

  if (!defined($module_mode)) {
    if (!exists($_g_modules->{'all'})) {
      # Get all available modules.
      opendir(my $dh, "$Genoring::MODULES_DIR")
        or die "ERROR: GetModules: Failed to list '$Genoring::MODULES_DIR' directory!\n$!";
      $_g_modules->{'all'} = [ sort grep { $_ =~ m/^$Genoring::MODULE_NAME_REGEX$/ && -d "$Genoring::MODULES_DIR/$_" } readdir($dh) ];
    }
    $modules = $_g_modules->{'all'};
  }
  elsif ((0 == $module_mode) && exists($_g_modules->{'disabled'})) {
    $modules = $_g_modules->{'disabled'};
  }
  elsif ((1 == $module_mode) && exists($_g_modules->{'enabled'})) {
    $modules = $_g_modules->{'enabled'};
  }
  else {
    # No cache.
    my %modules;
    # Get module config.
    GetModulesConfig();

    if (0 == $module_mode) {
      if ($_g_modules->{'config'}) {
        foreach my $module (keys(%{$_g_modules->{'config'}})) {
          if ('enabled' ne $_g_modules->{'config'}->{$module}->{'status'}) {
            $modules{$module} = $module;
          }
        }
        $_g_modules->{'disabled'} = [ sort values(%modules) ];
      }
      $modules = $_g_modules->{'disabled'} || [];
    }
    elsif (1 == $module_mode) {
      if ($_g_modules->{'config'}) {
        foreach my $module (keys(%{$_g_modules->{'config'}})) {
          if ('enabled' eq $_g_modules->{'config'}->{$module}->{'status'}) {
            $modules{$module} = $module;
          }
        }
        $_g_modules->{'enabled'} = [ sort values(%modules) ];
      }
      $modules = $_g_modules->{'enabled'} || [];
    }
  }

  # Filter ALL CAPS example modules. Valid names only contain alpha-numeric
  # characters and underscores, don't start by a number and must contain at
  # least one lower case letter.
  $modules = [grep(m/^(?:[a-z]\w*|[A-Z]\w*[a-z]\w*)$/, @$modules)];
  return $modules;
}


=pod

=head2 GetServices

B<Description>: Returns the list of GenoRing services (of enabled modules).

B<Return>: (hash ref)

The list of services. Keys are service names and values are modules they belong
to.

=cut

sub GetServices {
  if (!defined($_g_services) || !%$_g_services) {
    my %services;
    my $modules = GetModules(1);
    foreach my $module (@$modules) {
      foreach my $service (@{GetModuleServices($module)}) {
        $services{$service} = $module;
      }
    }
    $_g_services = \%services;
  }

  return $_g_services;
}


=pod

=head2 GetContainerName

B<Description>: Returns the container service name of a given service.

B<ArgsCount>: 1

=over 4

=item $service: (string) (R)

Service name.

=back

B<Return>: (string)

The container service name.

=cut

sub GetContainerName {
  my ($service) = @_;

  if (!defined($service)) {
    die "ERROR: GetContainerName: No service provided!";
  }

  my $service_name = $service;
  $service_name =~ s/^genoring/$ENV{'COMPOSE_PROJECT_NAME'}/;
  return $service_name;
}


=pod

=head2 GetVolumeName

B<Description>: Returns the Docker volume name of a given volume.

B<ArgsCount>: 1

=over 4

=item $volume: (string) (R)

Volume name.

=back

B<Return>: (string)

The Docker volume name.

=cut

sub GetVolumeName {
  my ($volume) = @_;

  if (!defined($volume)) {
    die "ERROR: GetVolumeName: No volume provided!";
  }

  my $volume_name = $volume;
  $volume_name =~ s/^genoring-/$ENV{'COMPOSE_PROJECT_NAME'}-/;
  return $volume_name;
}


=pod

=head2 GetModuleServices

B<Description>: Returns a list of services provided by the given module.

B<ArgsCount>: 1-2

=over 4

=item $module: (string) (R)

Module name.

=item $include: (string) (O)

If left empty or set to 'enabled', only includes enabled services. If set to
'disabled', only provide 'disabled' services, if set to 'alt', provides
alternative services (enabled or not) and if set to all, provides all the above.

=back

B<Return>: (array ref)

The list of services.

=cut

sub GetModuleServices {
  my ($module, $include) = @_;

  if (!defined($module)) {
    die "ERROR: GetModuleServices: No module name provided!";
  }

  # Get all available services.
  my @services;
  if (-d "$Genoring::MODULES_DIR/$module/services") {
    if (opendir(my $dh, "$Genoring::MODULES_DIR/$module/services")) {
      if (!$include || ('enabled' eq $include) || ('all' eq $include)) {
        push(@services, map { s/\.yml$//; $_ } (grep { $_ =~ m/^[^\.].*\.yml$/ && -r "$Genoring::MODULES_DIR/$module/services/$_" } readdir($dh)));
      }
      if ($include) {
         if (('disabled' eq $include) || ('all' eq $include)) {
          push(@services, map { s/\.yml\.dis$//; $_ } (grep { $_ =~ m/^[^\.].*\.yml\.dis$/ && -r "$Genoring::MODULES_DIR/$module/services/$_" } readdir($dh)));
        }
        if (('alt' eq $include) || ('all' eq $include)) {
          push(@services,  map { s/\.yml$//; $_ } (grep { $_ =~ m/^[^\.].*\.yml$/ && -r "$Genoring::MODULES_DIR/$module/services/alt/$_" } readdir($dh)));
        }
      }
      my %seen = map {$_ => $_} @services;
      @services = sort values(%seen);
    }
    else {
      warn "WARNING: GetModuleServices: Failed to list '$Genoring::MODULES_DIR/$module/services' directory!\n$!";
    }
  }

  return \@services;
}


=pod

=head2 GetModuleAlternatives

B<Description>: Returns a list of available alternatives for a module.

B<ArgsCount>: 1

=over 4

=item $module: (string) (R)

The module name.

=back

B<Return>: (hash ref)

The list of alternatives keyed by names.

=cut

sub GetModuleAlternatives {
  my ($module) = @_;

  if (!defined($module)) {
    die "ERROR: GetModuleAlternatives: No module name provided!";
  }

  # Get all available alternatives.
  my $alternatives = {};
  my $info = GetModuleInfo($module);
  if (exists($info->{'alternatives'})) {
    $alternatives = $info->{'alternatives'};
  }

  return $alternatives;
}


=pod

=head2 GetModuleInfo

B<Description>: Returns details of a given available module.
WARNNG: The version may be different from what is installed if the module has
not been upgraded.

B<ArgsCount>: 1

=over 4

=item $module: (string) (R)

The module name.

=back

B<Return>: (hash ref)

The module details or an empty hash if the module is not available.
Ex.:
  {
    'name' => 'Gigwa',
    'version' => '1.0',
    'volumes' => {
      'genoring-volume-gigwa-config' => {
        'mapping' => 'volumes/gigwa/config',
        'type' => 'exposed',
        'name' => 'Gigwa config files',
        'description' => 'Contains Gigwa Tomcat config files.',
      },
    },
    'dependencies' => {
      'volumes' => [
        'requires genoring genoring-data-volume',
        'requires genoring genoring-backups-volume',
      ],
      'services' => [
        'genoring-gigwa BEFORE genoring genoring-proxy',
        'genoring-gigwa AFTER gigwa genoring-mongodb',
      ],
    },
    'description' => 'A tool to explore large amounts of genotyping data by filtering it.',
    'genoring_script_version' => '1.0-alpha1',
    'services' => {
      'genoring-gigwa' => {
        'name' => 'Gigwa Tomcat',
        'description' => 'The Gigwa web application part.',
        'version' => '1.0',
      },
    },
  };

=cut

sub GetModuleInfo {
  my ($module) = @_;

  if (!defined($module)) {
    die "ERROR: GetModuleInfo: No module name provided!";
  }

  if (!$_g_modules_info->{$module}) {
    $_g_modules_info->{$module} = {};
    if (-f "$Genoring::MODULES_DIR/$module/$module.yml") {
      my $yaml = ReadYaml("$Genoring::MODULES_DIR/$module/$module.yml");
      $_g_modules_info->{$module} = $yaml->[0];
    }
  }
  return $_g_modules_info->{$module};
}


=pod

=head2 GetVolumes

B<Description>: Returns the list of GenoRing volumes (of enabled modules).

B<Return>: (hash ref)

The list of volumes. Keys are volume names and values are array of modules using
them.

=cut

sub GetVolumes {
  if (!defined($_g_volumes) || !%$_g_volumes) {
    my %volumes;
    my $modules = GetModules(1);
    foreach my $module (@$modules) {
      # @todo We currently don't have modules using shared volumes.
      foreach my $volume (@{GetModuleVolumes($module, 'all')}) {
        $volumes{$volume} ||= [];
        push(@{$volumes{$volume}}, $module);
      }
    }
    $_g_volumes = \%volumes;
  }

  return $_g_volumes;
}


=pod

=head2 GetModuleVolumes

B<Description>: Returns a list of shared volumes defined by the given module.

B<ArgsCount>: 1-2

=over 4

=item $module: (string) (R)

Module name.

=item $type: (string) (O)

Type of volume. One of 'defined', 'shared', 'exposed', 'used', 'all'.
Default to 'defined'.
Note: 'defined' and 'shared' should return the same list: 'defined' gets shared
volumes from their definitions in the module "volumes" directory while 'shared'
gets its volume list from the "volumes" key in the module info YAML.

=back

B<Return>: (array ref)

The list of volumes.

=cut

sub GetModuleVolumes {
  my ($module, $type) = @_;

  if (!defined($module)) {
    die "ERROR: GetModuleVolumes: No module name provided!";
  }
  my @volumes;
  if (!$type || ('defined' eq $type)) {
    # Get all defined volumes.
    if (-d "$Genoring::MODULES_DIR/$module/volumes") {
      if (opendir(my $dh, "$Genoring::MODULES_DIR/$module/volumes")) {
        @volumes = sort map { s/\.yml$//; $_ } (grep { $_ =~ m/^[^\.].*\.yml$/ && -r "$Genoring::MODULES_DIR/$module/volumes/$_" } readdir($dh));
      }
      else {
        warn "WARNING: GetModuleVolumes: Failed to list '$Genoring::MODULES_DIR/$module/volumes' directory!\n$!";
      }
    }
  }
  else {
    # Other cases.
    my $module_info = GetModuleInfo($module);
    if (('used' eq $type) || ('all' eq $type)) {
      foreach my $volume_dep (@{$module_info->{'dependencies'}->{'volumes'}}) {
        my $dependencies = ParseDependencies($volume_dep);
        foreach my $dependency (@{$dependencies->{'dependencies'}}) {
          if ($dependency->{'element'}) {
            push(@volumes, $dependency->{'element'});
          }
          else {
            my $dep_module_info = GetModuleInfo($dependency->{'module'});
            foreach my $dep_volume (keys(%{$dep_module_info->{'volumes'} || {}})) {
              if ('shared' eq $dep_module_info->{'volumes'}->{$dep_volume}->{'type'}) {
                push(@volumes, $dep_volume);
              }
            }
          }
        }
      }
    }
    if (('shared' eq $type) || ('exposed' eq $type) || ('all' eq $type)) {
      foreach my $volume (keys(%{$module_info->{'volumes'}})) {
        if (('all' eq $type)
            || ($type eq $module_info->{'volumes'}->{$volume}->{'type'})
        ) {
          push(@volumes, $volume);
        }
      }
    }
  }
  return \@volumes;
}


=pod

=head2 GetEnvVariable

B<Description>: Gets the value of an environment variable in a given env file.

B<ArgsCount>: 2

=over 4

=item $env_file: (string) (R)

The environment file path.

=item $variable: (string) (R)

The setting variable name.

=back

B<Return>: (string)

The variable value if found or undef otherwise.

=cut

sub GetEnvVariable {
  my ($env_file, $variable) = @_;
  my $value;
  if (! $env_file) {
    die "ERROR: GetEnvVariable: No environment file provided!";
  }
  if (! -r $env_file) {
    die "ERROR: GetEnvVariable: Cannot access environment file '$env_file'!";
  }
  if (! $variable) {
    die "ERROR: GetEnvVariable: No environment variable name provided!";
  }

  my $env_fh;
  if (open($env_fh, '<:utf8', $env_file)) {
    while (my $line = <$env_fh>) {
      if ($line =~ m/^\s*$variable\s*[=:]\s*(.*)$/) {
        $value = $1;
      }
    }
    close($env_fh);
  }
  else {
    die "ERROR: failed to open environment file '$env_file':\n$!\n";
  }

  return $value;
}


=pod

=head2 SetEnvVariable

B<Description>: Sets the value of an environment variable in a given env file.

B<ArgsCount>: 3

=over 4

=item $env_file: (string) (R)

The environment file path.

=item $variable: (string) (R)

The setting variable name.

=item $value: (string) (R)

The new setting variable value.

=back

B<Return>: (nothing)

=cut

sub SetEnvVariable {
  my ($env_file, $variable, $value) = @_;

  if (! $env_file) {
    die "ERROR: SetEnvVariable: No environment file provided!";
  }
  if (! -r $env_file) {
    die "ERROR: SetEnvVariable: Cannot access environment file '$env_file'!";
  }
  if (! $variable) {
    die "ERROR: SetEnvVariable: No environment variable name provided!";
  }

  $value ||= '';

  my $env_fh;
  my $new_content = '';
  my $got_value = 0;
  if (open($env_fh, '<:utf8', $env_file)) {
    while (my $line = <$env_fh>) {
      if ($line =~ m/^\s*$variable\s*[=:]/) {
        if ($got_value) {
          # Remove duplicates.
          $line = '';
        }
        else {
          $line = "$variable=$value\n";
          $got_value = 1;
        }
      }
      $new_content .= $line;
    }
    close($env_fh);
    if (!$got_value) {
      # Add new value.
      $new_content .= "\n$variable=$value\n";
    }
    if (open($env_fh, '>:utf8', $env_file)) {
      print {$env_fh} $new_content;
      close($env_fh);
    }
    else {
      die "ERROR: Failed to update environment file '$env_file':\n$!\n";
    }
  }
  else {
    die "ERROR: Failed to open environment file '$env_file':\n$!\n";
  }
}


=pod

=head2 RemoveDependencyFiles

B<Description>: Remove all dependency files from the given service or from all
services.

B<ArgsCount>: 0-1

=over 4

=item $service: (string) (O)

A specific service.

=back


B<Return>: (nothing)

=cut

sub RemoveDependencyFiles {
  my ($service) = @_;
  if (-d 'dependencies') {
    # Remove all dependency files.
    if (opendir(my $dh, 'dependencies')) {
      my @dependency_files = (grep { $_ =~ m/^[\w\-\_]+\.\w+.*\.yml$/ && -r "dependencies/$_" } readdir($dh));
      closedir($dh);
      foreach my $dependency_file (@dependency_files) {
        if (!$service) {
          unlink "dependencies/$dependency_file";
        }
        elsif ($dependency_file =~ m/^$service\.\w+\.yml$/) {
          unlink "dependencies/$dependency_file";
        }
      }
    }
    else {
      warn "WARNING: Failed to access 'dependencies' directory!\n$!";
    }
  }
}


=pod

=head2 RemoveEnvFiles

B<Description>: Remove all environment files from the given module or from all
modules.

B<ArgsCount>: 0-1

=over 4

=item $module: (string) (O)

A specific module.

=back


B<Return>: (nothing)

=cut

sub RemoveEnvFiles {
  my ($module) = @_;
  if ($module) {
    # Remove module environment files.
    if (-d "$Genoring::MODULES_DIR/$module/env") {
      # List module env files.
      if (opendir(my $dh, "$Genoring::MODULES_DIR/$module/env")) {
        my @env_files = (grep { $_ =~ m/^[^\.].*\.env$/ && -r "$Genoring::MODULES_DIR/$module/env/$_" } readdir($dh));
        closedir($dh);
        foreach my $env_file (@env_files) {
          # Check if environment file exist.
          if (-e "env/${module}_$env_file") {
            unlink "env/${module}_$env_file";
          }
        }
      }
      else {
        warn "WARNING: Failed to access '$Genoring::MODULES_DIR/$module/env' directory!\n$!";
      }
    }
  }
  elsif (-d 'env') {
    # Remove all environment files.
    if (opendir(my $dh, 'env')) {
      my @env_files = (grep { $_ =~ m/^[^\.].*\.env$/ && -r "env/$_" } readdir($dh));
      closedir($dh);
      foreach my $env_file (@env_files) {
        unlink "env/$env_file";
      }
    }
    else {
      warn "WARNING: Failed to access 'env' directory!\n$!";
    }
  }
}


=pod

=head2 GetEnvironmentFiles

B<Description>: Returns the list of environment files configured for a given
module or all modules.

B<ArgsCount>: 0-1

=over 4

=item $module: (string) (O)

A specific module.

=back

B<Return>: (list)

A list of environment file paths for a given module if specified or for all
modules if not.

=cut

sub GetEnvironmentFiles {
  my @env_files;
  my ($module) = @_;
  if ($module) {
    if (-d "$Genoring::MODULES_DIR/$module/env") {
      # List module env files.
      if (opendir(my $dh, "$Genoring::MODULES_DIR/$module/env")) {
        my @module_env_files = (grep { $_ =~ m/^[^\.].*\.env$/ && -f "$Genoring::MODULES_DIR/$module/env/$_" } readdir($dh));
        closedir($dh);
        foreach my $env_file (@module_env_files) {
          # Check if environment file exist.
          if (-r "./env/${module}_$env_file") {
            push(@env_files, "./env/${module}_$env_file");
          }
        }
      }
      else {
        warn "WARNING: Failed to access '$Genoring::MODULES_DIR/$module/env' directory!\n$!";
      }
    }
  }
  elsif (-d 'env') {
    # Get all environment files.
    if (opendir(my $dh, 'env')) {
      @env_files = map { './env/' . $_ } (grep { $_ =~ m/^[^\.].*\.env$/ && -r "./env/$_" } readdir($dh));
      closedir($dh);
    }
    else {
      warn "WARNING: Failed to access 'env' directory!\n$!";
    }
  }
  return @env_files;
}


=pod

=head2 GetProjectName

B<Description>: Returns current project name.

B<Return>: (string)

The project name.

=cut

sub GetProjectName {
  if (!$g_project) {
    # Initialize with default project name.
    $g_project = 'genoring';

    # Try to get project name from config first,
    my $config = GetConfig();
    if (exists($config->{'project'}) && $config->{'project'}) {
      $g_project = $config->{'project'};
    }
    else {
      # If not in config, try from docker compose file.
      my $dc_fh;
      if (open($dc_fh, '<:utf8', $Genoring::DOCKER_COMPOSE_FILE)) {
        # Get project name from docker compose file if available.
        while (my $line = <$dc_fh>) {
          if ($line =~ /#\s*COMPOSE_PROJECT_NAME=(\S+)/) {
            $g_project = $1;
            last;
          }
        }
      }
      elsif (exists($ENV{'COMPOSE_PROJECT_NAME'})
          && ($ENV{'COMPOSE_PROJECT_NAME'} =~ m/\w/)
      ) {
        # Otherwise, try to get it form environment variable.
        $g_project = $ENV{'COMPOSE_PROJECT_NAME'};
      }
    }
  }
  return $g_project;
}


=pod

=head2 GetProfile

B<Description>: Returns current site environment type (dev/staging/prod).

B<Return>: (string)

The site environment type. Must be one of 'dev', 'staging', 'prod' or 'backend'.

=cut

sub GetProfile {
  my $site_env = 'dev';
  if (-r "$Genoring::MODULES_DIR/env/genoring_genoring.env") {
    $site_env =
      GetEnvVariable("$Genoring::MODULES_DIR/genoring/env/genoring.env", 'GENORING_ENVIRONMENT')
      || 'dev';
  }
  if ($site_env !~ m/^(?:dev|staging|prod|backend)$/) {
    die "ERROR: GetProfile: Invalid site environment : '$site_env' in '$Genoring::MODULES_DIR/genoring/env/genoring.env'! Valid profile should be one of 'dev', 'staging', 'prod' or 'backend'.\n";
  }
  return $site_env;
}


=pod

=head2 GetModuleConf

B<Description>: Retrieves a module config from the modules config file.

B<ArgsCount>: 1

=over 4

=item $module: (string) (R)

The module name.

=back

B<Return>: (hash)

A module config hash or an empty hash if the module is not installed.

=cut

sub GetModuleConf {
  my ($module) = @_;
  GetModulesConfig();
  my $module_config = $_g_modules->{'config'}->{$module} || {};
  return $module_config;
}


=pod

=head2 SetModuleConf

B<Description>: Adds a module to module config file.

B<ArgsCount>: 1-2

=over 4

=item $module: (string) (R)

The module name.

=item $module_conf: (hash ref) (O)

The module configuration.

=back

B<Return>: (nothing)

=cut

sub SetModuleConf {
  my ($module, $module_conf) = @_;
  GetModulesConfig();
  $_g_modules->{'config'}->{$module} ||= {};

  my $module_info = GetModuleInfo($module);
  $module_conf ||= {
    'status' => 'enabled',
    'version' => $module_info->{'version'} || '',
  };
  $_g_modules->{'config'}->{$module} = $module_conf;
  SaveConfig();

  # Clear cache.
  delete($_g_modules->{'disabled'});
  delete($_g_modules->{'enabled'});
  delete($_g_modules->{'all'});
}


=pod

=head2 RemoveModuleConf

B<Description>: Removes a module from module config file.

B<ArgsCount>: 1

=over 4

=item $module: (string) (R)

The module name.

=back

B<Return>: (nothing)

=cut

sub RemoveModuleConf {
  my ($module) = @_;
  GetModulesConfig();
  $_g_modules->{'config'}->{$module} ||= {};

  if ($_g_modules->{'config'}->{$module}) {
    delete($_g_modules->{'config'}->{$module});
    SaveConfig();
  }
}


=pod

=head2 ExpandYamlArrays

B<Description>: Expands arrays not supported by CPAN::Meta::YAML.

B<ArgsCount>: 1

=over 4

=item $yaml: (mixed) (R)

YAML data (or sub-data).

=back

B<Return>: (mixed)

The YAML data with all array extended.

=cut

sub ExpandYamlArrays {
  my ($yaml) = @_;
  return $yaml if !defined($yaml);

  if ('HASH' eq ref($yaml)) {
    keys %$yaml;
    while(my($key, $subyaml) = each %$yaml) {
      $subyaml = ExpandYamlArrays($subyaml);
      $yaml->{$key} = $subyaml;
    }
  }
  elsif (ref($yaml)) {
    my $new_array = [];
    foreach my $subyaml (@$yaml) {
      $subyaml = ExpandYamlArrays($subyaml);
      push(@$new_array, $subyaml);
    }
    $yaml = $new_array;
  }
  elsif ($yaml =~ m/^\[\s*".*"\s*\]$/) {
    $yaml =~ s/^\[\s*"|"\s*\]$//g;
    $yaml = [split(/"\s*,\s*"/, $yaml)];
  }
  return $yaml;
}


=pod

=head2 ReadYaml

B<Description>: Read a YAML file into a PERL array.

B<ArgsCount>: 1-2

=over 4

=item $yaml_file: (string) (R)

YAML file path.

=item $env_files: (array ref) (O)

Optional reference to an array of path to environment files to use for
substitution.

=back

B<Return>: (array)

The YAML data into a structured array.

=cut

sub ReadYaml {
  my ($yaml_file, $env_files) = @_;
  my $y_fh;
  open($y_fh, '<:utf8', $yaml_file)
    or die "ERROR: ReadYaml: Failed to access '$yaml_file'!\n$!";
  my $yaml_text = do { local $/; <$y_fh> };
  close($y_fh);

  # Remove comments (starting only) to check if YAML is empty.
  $yaml_text =~ s/^\s*#.*\n//gm;
  if ($yaml_text !~ m/\w/) {
    # Empty YAML.
    return [];
  }
  my %environment_variables;
  if ($env_files && (ref($env_files) eq 'ARRAY')) {
    foreach my $env_file (@$env_files) {
      next unless -f $env_file;
      open(my $env_fh, '<', $env_file)
        or die "ERROR: ReadYaml: Failed to access env file '$env_file'!\n$!";
      while (my $line = <$env_fh>) {
        chomp $line;
        next if $line =~ /^\s*#/;
        next unless $line =~ /^([^=]+)=(.*)$/;
        my ($key, $value) = ($1, $2);
        $environment_variables{$key} = $value;
      }
      close($env_fh);
    }
    # Remove special environment variables.
    delete($environment_variables{'GENORING_HOST'});
    delete($environment_variables{'GENORING_PORT'});
    # Remplacer les variables d'environnement dans $yaml_text
    foreach my $env_var (keys(%environment_variables)) {
      $yaml_text =~ s/\$\{$env_var\}|\$$env_var\b/$environment_variables{$env_var}/g;
    }
  }

  my $yaml = [];
  eval {
    $yaml = CPAN::Meta::YAML->read_string($yaml_text)
      or die
        "ERROR: failed to load YAML file '$yaml_file':\n"
        . CPAN::Meta::YAML->errstr;
    $yaml = ExpandYamlArrays($yaml);
  };
  if ($@) {
    die "ERROR: failed to load YAML file '$yaml_file':\n$@";
  };
  return $yaml;
}


=pod

=head2 WriteYaml

B<Description>: Write YAML content to a YAML file.

B<ArgsCount>: 2-3

=over 4

=item $yaml_file: (string) (R)

YAML file path.

=item $yaml_data: (array) (R)

YAML data structure.

=item $header: (string) (O)

An optional header to add at the begining of the YAML file.
By default, the initial "---\n" is removed. If it is needed, set the $header
to "---\n". The $header can also be used to add comments.

=back

B<Return>: (nothing)

=cut

sub WriteYaml {
  my ($yaml_file, $yaml_data, $header) = @_;
  $header //= '';
  my $yaml_text = '';
  eval {
    my $yaml_object = CPAN::Meta::YAML->new($yaml_data);
    $yaml_text = $yaml_object->write_string()
      or die "ERROR: failed to generate YAML data for file '$yaml_file'!\n"
      . CPAN::Meta::YAML->errstr;
    $yaml_text =~ s/^---\n//;
  };
  if ($@) {
    die "ERROR: failed to generate YAML data for file '$yaml_file'!\n$@";
  };

  my $y_fh;
  open($y_fh, '>:utf8', $yaml_file)
    or die "ERROR: WriteYaml: Failed to write YAML file '$yaml_file'!\n$!";
  print {$y_fh} $header . $yaml_text;
  close($y_fh);
}


=pod

=head2 DeepCopy

B<Description>: Create a copy of data stucture.

B<ArgsCount>: 1

=over 4

=item $data: (mixed) (R)

The original structure.

=back

B<Return>: (mixed)

The structure clone.

=cut

sub DeepCopy {
  my ($data) = @_;

  return $data unless ref($data);

  if (ref($data) eq 'HASH') {
    my %copy;
    foreach my $key (keys(%$data)) {
      $copy{$key} = DeepCopy($data->{$key});
    }
    return \%copy;
  }

  if (ref($data) eq 'ARRAY') {
    my @copy;
    foreach my $i (0..$#$data) {
      $copy[$i] = DeepCopy($data->[$i]);
    }
    return \@copy;
  }

  return $data;
}


=pod

=head2 OverrideData

B<Description>: Overrides a data structure with a given data stucture.

B<ArgsCount>: 2

=over 4

=item $data_source: (mixed) (R)

The original structure.

=item $data_override: (mixed) (R)

The overriding structure.

=back

B<Return>: (mixed)

The overrided structure.

=cut

sub OverrideData {
  my ($data_source, $data_override) = @_;

  # No source, use override data.
  unless (defined($data_source)) {
    return DeepCopy($data_override);
  }

  # Nothing to override, remove source data.
  unless (defined($data_override)) {
    return undef;
  }

  # Source data is a scalar, override with override data.
  unless (ref($data_source)) {
    return ref($data_override)
      ? DeepCopy($data_override)
      : $data_override;
  }

  # Override data is a scalar while source data is not, override source data ref by
  # override scalar.
  unless (ref($data_override)) {
    return $data_override;
  }

  # Both are hashes, add new keys and override existings.
  if ((ref($data_source) eq 'HASH')
      && (ref($data_override) eq 'HASH')
  ) {
    my $merged_hash = DeepCopy($data_source);
    foreach my $key (keys(%$data_override)) {
      if (exists($merged_hash->{$key})) {
        my $override_value = OverrideData($merged_hash->{$key}, $data_override->{$key});
        if (defined($override_value)) {
          $merged_hash->{$key} = $override_value;
        }
        else {
          delete($merged_hash->{$key});
        }
      }
      else {
        $merged_hash->{$key} = DeepCopy($data_override->{$key});
      }
    }
    return $merged_hash;
  }

  # Both are arrays or not the same references, override all values.
  return DeepCopy($data_override);
}


=pod

=head2 MergeData

B<Description>: Merges 2 data structures.

B<ArgsCount>: 2

=over 4

=item $data_source: (mixed) (R)

The original structure.

=item $data_merge: (mixed) (R)

The structure to merge.

=back

B<Return>: (mixed)

The merged structure.

=cut

sub MergeData {
  my ($data_source, $data_merge) = @_;

  # No source, use merge data.
  unless (defined($data_source)) {
    return DeepCopy($data_merge);
  }

  # Nothing to merge, use source data.
  unless (defined($data_merge)) {
    return DeepCopy($data_source);
  }

  # Source data is a scalar, override with merge data.
  unless (ref($data_source)) {
    return ref($data_merge)
      ? DeepCopy($data_merge)
      : $data_merge;
  }

  # Merge data is a scalar while source data is not, override source data ref by
  # merge scalar.
  unless (ref($data_merge)) {
    return $data_merge;
  }

  # Both are hashes, add new keys and merge existings.
  if ((ref($data_source) eq 'HASH')
      && (ref($data_merge) eq 'HASH')
  ) {
    my $merged_hash = DeepCopy($data_source);
    foreach my $key (keys(%$data_merge)) {
      if (exists($merged_hash->{$key})) {
        $merged_hash->{$key} = MergeData($merged_hash->{$key}, $data_merge->{$key});
      }
      else {
        $merged_hash->{$key} = DeepCopy($data_merge->{$key});
      }
    }
    return $merged_hash;
  }

  # Both are arrays, merge values.
  if ((ref($data_source) eq 'ARRAY')
      && (ref($data_merge) eq 'ARRAY')
  ) {
    my $merged_array = DeepCopy($data_source);
    push(@$merged_array, @{DeepCopy($data_merge)});
    return $merged_array;
  }

  # Not the same references, override with merge data.
  return DeepCopy($data_merge);
}


=pod

=head2 ParseDependencies

B<Description>: Parses a dependency line to extract dependencies. See
$Genoring::CONSTRAINT_TYPE_REGEX and $Genoring::DEPENDENCY_REGEX.

B<ArgsCount>: 1

=over 4

=item $dependencies: (string) (R)

A dependency string of the following format:
  [PROFILE:][SERVICE] <"REQUIRES"|"CONFLICTS"|"BEFORE"|"AFTER"> CONSTRAINT [or CONSTRAINT] ...
Ex.:
  # Volume examples:
  'REQUIRES genoring >= 1.0 genoring-backups-volume'
  'REQUIRES genoring genoring-backups-volume'
  # Service examples:
  'genoring-gigwa BEFORE genoring genoring-proxy'

=back

B<Return>: (hash ref)

A dependency hash of the form:
  {
    'constraint' => <constraint>,
    'dependencies' => [
      {
        'module' => <module_name>,
        'version_constraint' => <version_constraint>,
        'major_version' => <string>,
        'minor_version' => <string>,
        'element' => <service_or_volume_name>,
      },
      {
        'module' => <module_name>,
        'version_constraint' => <version_constraint>,
        'major_version' => <string>,
        'minor_version' => <string>,
        'element' => <service_or_volume_name>,
      },
      ...
    ],
  }

=cut

sub ParseDependencies {
  my ($dependencies) = @_;

  my ($profiles, $service, $constraint) = $dependencies =~ m/^$Genoring::PROFILE_CONSTRAINT_REGEX\s*$Genoring::SERVICE_CONSTRAINT_REGEX\s*$Genoring::CONSTRAINT_TYPE_REGEX/;
  if (!$constraint) {
    return {};
  }
  # Remove what has been matched already.
  $dependencies =~ s/^$Genoring::PROFILE_CONSTRAINT_REGEX\s*$Genoring::SERVICE_CONSTRAINT_REGEX\s*$Genoring::CONSTRAINT_TYPE_REGEX\s+//;
  my @module_dependencies;
  my @module_dependencies_to_parse = split(/\s+[oO][rR]\s+/, $dependencies);
  my $dep;
  while (($dep = shift(@module_dependencies_to_parse))
    && ($dep =~ m/$Genoring::DEPENDENCY_REGEX/g)
  ) {
    push(
      @module_dependencies,
      {
        'module' => $1,
        'version_constraint' => $2 || '=',
        'major_version' => $3,
        'minor_version' => $4,
        'stability' => $5,
        'element' => $6,
      }
    );
  }
  if (@module_dependencies_to_parse) {
    die "ERROR: Failed to parse module dependency line:\n  $dependencies\n";
  }
  return {
    'profiles' => [split(/\s*,\s*/, $profiles || '')],
    'service' => $service,
    'constraint' => $constraint,
    'dependencies' => \@module_dependencies,
  };
}


=pod

=head2 ClearCache

B<Description>: Clears cache data.

B<ArgsCount>: 0-1

=over 4

=item $category: (string) (O)

Only clear the given category of cache. Could be one of: 'modules',
'services' or 'volumes'.

=back

B<Return>: (nothing)

=cut

sub ClearCache {
  my ($category) = @_;
  if (!$category) {
    $_g_config = undef;
    $_g_modules = {};
    $_g_services = {};
    $_g_volumes = {};
    $_g_modules_info = {};
  }
  elsif ($category eq 'modules') {
    $_g_modules = {};
    $_g_modules_info = {};
  }
  elsif ($category eq 'services') {
    $_g_services = {};
  }
  elsif ($category eq 'volumes') {
    $_g_volumes = {};
  }
  else {
    print "WARNING: Unknown cache category: '$category'\n";
  }
}


=pod

=head2 Confirm

B<Description>: Ask a question and get user confirmation.

B<ArgsCount>: 1

=over 4

=item $message: (string) (R)

Confirmation message. The message does not need to have "(y/n)" in the end as it
is automatically added.

=back

B<Return>: (bool)

1 if confirmed (yes) and 0 otherwise.

=cut

sub Confirm {
  my ($message) = @_;

  if ($g_flags->{'yes'}) {
    return 1;
  }
  elsif ($g_flags->{'no'}) {
    return 0;
  }

  print "$message (y/n) ";
  my $user_input = <STDIN>;
  if ($user_input !~ m/^y/i) {
    return 0;
  }
  return 1;
}


=pod

=head2 GetOs

B<Description>: Returns the OS architecture (simplified).

B<ArgsCount>: 0

B<Return>: (string)

The OS architecture. One of: 'Mac', 'Unix', 'Win32' or 'unsup'.
See %Genoring::OS.

=cut

sub GetOs {
  my $oskey = lc $^O;
  return $Genoring::OS{$oskey} || $Genoring::OS{''};
}


=pod

=head2 CanUseExposedVolumes

B<Description>: Tells if the Docker version should support properly file
system exposition (1) or if will rais problems (2) (very slow, unsupported
permission transfer, ...).

B<ArgsCount>: 0

B<Return>: (bool)

1 if exposed volumes should be used, 0 otherwise.

=cut

sub CanUseExposedVolumes {
  my $os = GetOs();
  return 1 if $os eq 'Unix';
  return 0;
}


=pod

=head2 GetVolumeMapping

B<Description>: Returns the current volume mapping.

B<ArgsCount>: 0

B<Return>: (hash ref)

The volume mapping where keys are Docker volume names and values are the
corresponding local path in the GenoRing volume directory.

=cut

sub GetVolumeMapping {
  GetConfig();
  if (exists($_g_config->{'volume_mapping'})
      && ('HASH' eq ref($_g_config->{'volume_mapping'}))
  ) {
    return $_g_config->{'volume_mapping'};
  }
  return {};
}


=pod

=head2 GetPathVolume

B<Description>: Returns the volume and sub-path corresponding to the given path.

B<ArgsCount>: 1

=over 4

=item $path: (string) (R)

The absolute path.

=back

B<Return>: (list)

The volume name (string) followed by the subdirectory or an empty string if
there is no subdirectory. An empty list if no volume was found.

=cut

sub GetPathVolume {
  my ($path) = @_;
  # Replace expanded volume dir by its variable name.
  my $absolute_volume_dir = abs_path($Genoring::VOLUMES_DIR) || $Genoring::VOLUMES_DIR;
  $path =~ s~^(?:\Q$Genoring::VOLUMES_DIR\E|\Q$absolute_volume_dir\E)~\${GENORING_VOLUMES_DIR}~;
  my @volumesub = ();

  my $volume_mapping = GetVolumeMapping();
  if (%$volume_mapping) {
    my $match = '';
    foreach my $volume (keys(%$volume_mapping)) {
      my $volume_path = $volume_mapping->{$volume};
      if ($path =~ m/^\Q$volume_path\E(.*)$/) {
        # Got a match, keep the longuest.
        if (!@volumesub
          || (length($volumesub[1]) > length($1))
        ) {
          @volumesub = (GetVolumeName($volume), $1);
        }
      }
    }
  }
  return @volumesub;
}


=pod

=head2 HandleShellExecutionError

B<Description>: Displays an error message if the last shell command failed. It
will adapt the message according to the error type. If no error occurred,
nothing is displayed. This function should be called after each shell command.

B<ArgsCount>: 0

B<Return>: (nothing)

B<Example>:

    HandleShellExecutionError();

=cut

sub HandleShellExecutionError
{
  if ($?) {
    my $error_message = "ERROR\n";
    if ($? == -1) {
      $error_message = "ERROR $?:\n$!\n";
    }
    elsif ($? & 127) {
      $error_message = sprintf(
        "ERROR: Child died with signal %d, %s coredump\n",
        ($? & 127), ($? & 128) ? 'with' : 'without'
      );
    }
    else {
      $error_message = sprintf("ERROR %d\n", $? >> 8);
    }
    warn($error_message);
  }
}


=pod

=head2 Dircopy

B<Description>: Copy a directory content into another recursively.

B<ArgsCount>: 2

=over 4

=item $source: (string) (R)

The source directory.

=item $target: (string) (R)

The target directory.

=back

B<Return>: (bool)

1 if all was copied without errors.

=cut

sub DirCopy {
  my ($source, $target) = @_;
  my $success = 1;
  if (opendir(my $dh, $source)) {
    if (!-e $target) {
      if (!mkdir $target) {
        warn "WARNING: Failed to create '$target' directory!\n$!";
        $success = 0;
      }
    }
    elsif (!-d $target) {
      warn "WARNING: Target '$target' is not a directory!\n$!";
      $success = 0;
    }
    foreach my $item (readdir($dh)) {
      # Skip "." and "..".
      if ($item =~ m/^\.\.?$/) {
        next;
      }
      if (-d "$source/$item") {
        # Sub-directory.
        if (!-e "$target/$item") {
          if (!mkdir "$target/$item") {
            warn "WARNING: Failed to create '$target/$item' directory!\n$!";
            $success = 0;
          }
        }
        if (!DirCopy("$source/$item", "$target/$item")) {
          $success = 0;
        }
      }
      else {
        # File.
        if (!copy("$source/$item", "$target/$item")) {
          $success = 0;
        }
      }
    }
    closedir($dh);
  }
  else {
    warn "WARNING: Failed to access '$source' directory!\n$!";
    $success = 0;
  }
  return $success;
}


=pod

=head2 CreateVolumeDirectory

B<Description>: Recursive function to create directories in Genoring "volumes".

B<ArgsCount>: 1

=over 4

=item $subpath: (string) (R)

The sub-path in the GenoRing "volumes" directory with or without a trailing
slash.

=back

B<Return>: (nothing)

B<Example>:

    my $subpath = 'proxy/nginx';
    CreateVolumeDirectory($subpath);

=cut

sub CreateVolumeDirectory {
  my ($subpath) = @_;
  return if (!$subpath);

  # Trim leading and trailing slashes.
  $subpath =~ s~[\\/:]+$~~g;
  make_path("$ENV{'GENORING_VOLUMES_DIR'}/$subpath");

  # Code left in case we want ot make extra checks.
  # my @subpaths = split(m~[\\/:]+~, $subpath);
  # my $current_path = $ENV{'GENORING_VOLUMES_DIR'};
  # while (@subpaths) {
  #   $subpath = shift(@subpaths);
  #   $subpath =~ s~^\s+|\s+$~~;
  #   if ($subpath && ($subpath !~ m/^\.+$/)) {
  #     if (!-e "$current_path/$subpath") {
  #       if (!mkdir "$current_path/$subpath") {
  #         warn "WARNING: Failed to create directory '$current_path/$subpath'!\n$!\n";
  #         return;
  #       }
  #       $current_path = "$current_path/$subpath";
  #     }
  #   }
  # }
}


=pod

=head2 CopyDirectory

B<Description>: Recursive function to copy directories. The target directory may
not exist and will be created, however the target parent directory structure
must exist.
A warning will be issued for each files or sub-directories that could not be
copied.

B<ArgsCount>: 2

=over 4

=item $source: (string) (R)

The source directory path.

=item $target: (string) (R)

The target directory path.

=back

B<Return>: (nothing)

B<Example>:

    CopyDirectory($source, $target);

=cut

sub CopyDirectory {
  my ($source, $target) = @_;
  if (opendir(my $dh, $source)) {
    if (!-d $target) {
      if (!mkdir $target) {
        die "ERROR: Failed to create target directory '$target'!\n$!\n";
      }
    }
    foreach my $item (readdir($dh)) {
      # Skip "." and "..".
      if ($item =~ m/^\.\.?$/) {
        next;
      }
      if (-d "$source/$item") {
        # Sub-directory.
        if (!-e "$target/$item") {
          if (!mkdir "$target/$item") {
            warn "WARNING: Failed to create directory '$target/$item'!\n$!\n";
          }
        }
        CopyDirectory("$source/$item", "$target/$item");
      }
      else {
        # File.
        if (!copy("$source/$item", "$target/$item")) {
          warn "WARNING: Failed to copy '$source/$item'.\n$!\n";
        }
      }
    }
    closedir($dh);
  }
  else {
    warn "WARNING: Failed to access '$source' directory!\n$!";
  }
}


=pod

=head2 CopyFiles

B<Description>: Copy a file from the between directories.

B<ArgsCount>: 2-5

=over 4

=item $files: (string | hash ref) (R)

Sub-path to the file to copy from a path without leading slash.
If $files is a hash ref, then each hash key is a sub-path to a file to copy
from the GenoRing "volumes" and each corresponding key is a sub-path to the
corresponding file to add to the GenoRing "volumes". In that case,
$single_target parameter should not be set.

=item $single_target: (string) (U)

Sub-path to the file to add to a path without leading slash.
This parameter is only used for single file copy.

=item $source_base: (string) (U)

Base source path without leading or trailing slashes.

=item $target_base: (string) (U)

Base target path without leading or trailing slashes.

=item $replace_existing: (bool) (O)

If TRUE, replace existing target file(s). Default: FALSE.

=back

B<Return>: (nothing)

B<Example>:

    $source = $Genoring::MODULES_DIR . '/brapimapper/res/nginx/brapimapper.conf';
    $target = $Genoring::VOLUMES_DIR . '/proxy/nginx/includes/brapimapper.conf';
    CopyFiles($source, $target);

=cut

sub CopyFiles
{
  my ($files, $single_target, $source_base, $target_base, $replace_existing) = @_;
  return if (!$files);
  $source_base ||= '';
  $target_base ||= '';
  $source_base =~ s~[\s\\/:]+$~~g;
  $target_base =~ s~[\s\\/:]+$~~g;
  if ($source_base) {
    $source_base = $source_base . '/';
  }
  if ($target_base) {
    $target_base = $target_base . '/';
  }
  my $config = GetConfig();
  if (!ref($files)) {
    # Single file.
    $files =~ s~^\s+|\s+$~~g;
    $single_target ||= '';
    $single_target =~ s~^\s+|\s+$~~g;
    if (!$single_target) {
      warn "WARNING: Invalid parameters for Genoring::CopyFiles()! Missing target.\n";
      return;
    }
    if (($files =~ m~\.\.~) || ($single_target =~ m~\.\.~)) {
      warn "WARNING: Invalid parameters for Genoring::CopyFiles()! Relative paths are not allowed ($files => $single_target).\n";
      return;
    }
    my $target_path = $target_base . $single_target;
    if (!-r $source_base . $files) {
      warn "WARNING: Genoring::CopyFiles(): Missing source file '$source_base$files'.\n";
    }
    elsif ((!-e $target_path) || $replace_existing) {
      if ($config->{'no-exposed-volumes'}
         && ($target_path =~ m/^\Q$Genoring::VOLUMES_DIR\E/)
      ) {
        # Identify corresponding volume and get absolute path.
        my ($volume, $subdirectory) = GetPathVolume($target_path);
        if ($volume && (my $abs_source = abs_path($source_base . $files))) {
          # Use docker alpine to copy files.
          Run(
            "$Genoring::DOCKER_COMMAND run --rm -v $volume:/volume -v $abs_source:/source alpine sh -c \"cp -rfT /source /volume$subdirectory\"",
            "Failed to copy directory '$abs_source' into Docker volume '$volume:$subdirectory'.",
            0,
            0
          );
        }
        else {
          warn "WARNING: Genoring::CopyFiles(): Cannot copy file '$source_base$files' to non-exposed volume (" . ($volume ? "'$volume:$subdirectory'" : 'volume not found') . ").\n";
        }
      }
      else {
        copy($source_base . $files, $target_path);
      }
    }
  }
  elsif ('HASH' eq ref($files)) {
    # Multiple files.
    if ($single_target) {
      warn "WARNING: Invalid parameters for Genoring::CopyFiles()! Multiple targets are specified as hash values. The target parameter should not be set.\n";
      return;
    }
    keys %$files; # Reset the internal iterator.
    while (my ($source, $target) = each(%$files)) {
      $source =~ s~^\s+|\s+$~~g;
      $target =~ s~^\s+|\s+$~~g;
      if (($source =~ m~\.\.~) || ($target =~ m~\.\.~)) {
        warn "WARNING: Invalid parameters for Genoring::CopyFiles(%)! Relative paths are not allowed ($source => $target).\n";
        next;
      }
      if (!-r $source_base . $source) {
        warn "WARNING: Genoring::CopyFiles(%): Missing source file '$source_base$source'.\n";
        next;
      }
      elsif ((!-e $target_base . $target) || $replace_existing) {
        if ($config->{'no-exposed-volumes'}) {
          # Identify corresponding volume and get absolute path.
          my ($volume, $subdirectory) = GetPathVolume($target_base . $target);
          if ($volume && (my $abs_source = abs_path($source_base . $source))) {
            # Use docker alpine to copy files.
            Run(
              "$Genoring::DOCKER_COMMAND run --rm -v $volume:/volume -v $abs_source:/source alpine sh -c \"cp -rfT /source /volume$subdirectory\"",
              "Failed to copy directory '$abs_source' into Docker volume '$volume:$subdirectory'.",
              0,
              0
            );
          }
          else {
            warn "WARNING: Genoring::CopyFiles(): Cannot copy file '$source_base$files' to non-exposed volume (" . ($volume ? "'$volume:$subdirectory'" : 'volume not found') . ").\n";
          }
        }
        else {
          copy($source_base . $source, $target_base . $target);
        }
      }
    }
  }
  else {
    warn "WARNING: Invalid parameters (" . ref($files) . ") for Genoring::CopyFiles()!\n";
    return;
  }
}


=pod

=head2 CopyVolumeFiles

B<Description>: Copy a file from the GenoRing "modules" directory to the
"volumes" directory.

B<ArgsCount>: 1-3

=over 4

=item $files: (string | hash ref) (R)

Sub-path to the file to copy from the GenoRing "volumes" without leading slash.
If $files is a hash ref, then each hash key is a sub-path to a file to copy
from the GenoRing "volumes" and each corresponding key is a sub-path to the
corresponding file to add to the GenoRing "volumes". In that case,
$single_target parameter should not be set.

=item $single_target: (string) (U)

Sub-path to the file to add to the GenoRing "volumes" without leading slash.
This parameter is only used for single file copy.

=item $replace_existing: (bool) (O)

If TRUE, replace existing target file(s). Default: FALSE.

=back

B<Return>: (nothing)

B<Example>:

    $source = 'proxy/nginx/includes/brapimapper.conf';
    $target = 'proxy/nginx/includes/other_service.conf';
    CopyVolumeFiles($source, $target);

=cut

sub CopyVolumeFiles
{
  my ($files, $single_target, $replace_existing) = @_;
  CopyFiles($files, $single_target, $Genoring::VOLUMES_DIR, $Genoring::VOLUMES_DIR, $replace_existing);
}


=pod

=head2 CopyModuleFiles

B<Description>: Copy one or more files from the GenoRing "modules" directory to
the "volumes" directory.

B<ArgsCount>: 1-3

=over 4

=item $files: (string | hash ref) (R)

Sub-path to the file to copy from the GenoRing "modules" without leading slash.
If $files is a hash ref, then each hash key is a sub-path to a file to copy
from the GenoRing "modules" and each corresponding key is a sub-path to the
corresponding file to add to the GenoRing "volumes". In that case,
$single_target parameter should not be set.

=item $single_target: (string) (U)

Sub-path to the file to add to the GenoRing "volumes" without leading slash.
This parameter is only used for single file copy.

=item $replace_existing: (bool) (O)

If TRUE, replace existing target file(s). Default: FALSE.

=back

B<Return>: (nothing)

B<Example>:

    $source = 'brapimapper/res/nginx/brapimapper.conf';
    $target = 'proxy/nginx/includes/brapimapper.conf';
    CopyModuleFiles($source, $target);

=cut

sub CopyModuleFiles
{
  my ($files, $single_target, $replace_existing) = @_;
  CopyFiles($files, $single_target, $Genoring::MODULES_DIR, $Genoring::VOLUMES_DIR, $replace_existing);
}


=pod

=head2 RemoveVolumeDirectories

B<Description>: Remove directory (recursively) from the GenoRing "volumes"
directory.

B<ArgsCount>: 1

=over 4

=item $subpaths: (string|array ref) (R)

Sub-path to the directories to remove in the GenoRing "volumes" without leading
slash. A list of directory should be passed as an array ref while a single
directory can be passed as a string.

=back

B<Return>: (nothing)

B<Example>:

    $subpath = 'jbrowse';
    RemoveVolumeDirectories($subpath);

=cut

sub RemoveVolumeDirectories
{
  my ($subpaths) = @_;
  return if (!$subpaths);
  my $config = GetConfig();
  if ('ARRAY' ne ref($subpaths)) {
    $subpaths = [$subpaths];
  }
  foreach my $subpath (@$subpaths) {
    # Try to remove local directory if it exists.
    if (-d $ENV{'GENORING_VOLUMES_DIR'} . "/$subpath") {
      remove_tree($ENV{'GENORING_VOLUMES_DIR'} . "/$subpath");
    }
    # Try to remove file on no exposed volumes.
    if ($config->{'no-exposed-volumes'}) {
      my ($volume, $subdirectory) = GetPathVolume("\${GENORING_VOLUMES_DIR}/$subpath");
      if ($volume) {
        # Use docker alpine to remove directory.
        Run(
          "$Genoring::DOCKER_COMMAND run --rm -v $volume:/volume alpine sh -c \"rm -rf /volume$subdirectory\"",
          "Failed to remove directory '$subpath' into Docker volume '$volume'.",
          0,
          0
        );
      }
      else {
        warn "WARNING: Genoring::RemoveVolumeDirectories(): Cannot remove directory '$subpath' from non-exposed volume (" . ($volume ? "'$volume:$subdirectory'" : 'volume not found') . ").\n";
      }
    }
  }
}


=pod

=head2 RemoveVolumeFiles

B<Description>: Remove files from the GenoRing "volumes" directory.

B<ArgsCount>: 1

=over 4

=item $file_subpaths: (string|array ref) (R)

Sub-path to the files to remove in the GenoRing "volumes" without leading slash.
A list of files should be passed as an array ref while a single file can be
passed as a string.

=back

B<Return>: (nothing)

B<Example>:

    $file_subpath = 'proxy/nginx/includes/brapimapper.conf';
    RemoveVolumeFiles($file_subpath);

=cut

sub RemoveVolumeFiles
{
  my ($file_subpaths) = @_;
  return if (!$file_subpaths);
  my $config = GetConfig();
  if ('ARRAY' ne ref($file_subpaths)) {
    $file_subpaths = [$file_subpaths];
  }

  foreach my $file_subpath (@$file_subpaths) {
    # Try to remove local file if it exists.
    if (-e $ENV{'GENORING_VOLUMES_DIR'} . "/$file_subpath") {
      unlink $ENV{'GENORING_VOLUMES_DIR'} . "/$file_subpath";
    }
    # Try to remove file on no exposed volumes.
    if ($config->{'no-exposed-volumes'}) {
      my ($volume, $subdirectory) = GetPathVolume("\${GENORING_VOLUMES_DIR}/$file_subpath");
      if ($volume) {
        # Use docker alpine to remove file.
        Run(
          "$Genoring::DOCKER_COMMAND run --rm -v $volume:/volume alpine sh -c \"rm -f /volume$subdirectory\"",
          "Failed to remove file '$file_subpath' into Docker volume '$volume'.",
          0,
          0
        );
      }
      else {
        warn "WARNING: Genoring::RemoveVolumeFiles(): Cannot remove file '$file_subpath' from non-exposed volume (" . ($volume ? "'$volume:$subdirectory'" : 'volume not found') . ").\n";
      }
    }
  }
}


=pod

=head2 ExportVolume

B<Description>: Exports a Docker named volume to a tar.gz file.

B<ArgsCount>: 1

=over 4

=item $volume: (string) (R)

  The name of the Docker volume to export.

=back

B<Return>: (nothing)

=cut

sub ExportVolume
{
  my ($volume, $backup_name) = @_;
  my $available_volumes = GetVolumes();
  if ($volume && exists($available_volumes->{$volume})) {
    $backup_name ||= localtime->strftime($volume . '_%Y%d%mT%H%M.tar.gz');
    print "Exporting volume '$volume' to '$ENV{'GENORING_VOLUMES_DIR'}/$backup_name'. Please wait, it may take some time...\n";
    my $real_volume = GetVolumeName($volume);
    # Note: we double-quote docker container sh command for DOS compatibility.
    Run(
      # "$Genoring::DOCKER_COMMAND run --rm -v $volume:/volume -v $ENV{'GENORING_VOLUMES_DIR'}:/backup alpine sh -c \"tar -czvf /backup/$backup_name -C /volume/ . && chown \\$(stat -c '%u:%g' /backup) /backup/$backup_name\"",
      "$Genoring::DOCKER_COMMAND run --rm -v $real_volume:/volume -v $ENV{'GENORING_VOLUMES_DIR'}:/backup alpine sh -c \"tar -czvf /backup/$backup_name -C /volume/ .\"",
      "Failed to export Docker volume '$volume'.",
      0,
      0
    );
    # @todo For Linux systems, adjust file permissions.
    print "Volume '$volume' exported to '$ENV{'GENORING_VOLUMES_DIR'}/$backup_name'.\n";
  }
  else {
    die "ERROR: ExportVolume: Unknown volume '$volume'!\n";
  }
}


=pod

=head2 ImportIntoVolume

B<Description>: Import a tar.gz file or a directory to a Docker named volume.

B<ArgsCount>: 2

=over 4

=item $volume: (string) (R)

  The name of the Docker volume.

=item $volume: (string) (R)

  The name of the tar.gz file or the directory to import in the volume.

=back

B<Return>: (nothing)

=cut

sub ImportIntoVolume
{
  my ($volume, $source) = @_;
  if (!$source) {
    die "ERROR: ImportIntoVolume: Missing source!\n";
  }
  elsif (!-r $source) {
    die "ERROR: ImportIntoVolume: Source '$source' is not readable!\n";
  }
  elsif (!(-f $source || -d $source)) {
    die "ERROR: ImportIntoVolume: Invalid source '$source' (not a file or a directory)!\n";
  }

  my $available_volumes = GetVolumes();
  if ($volume && exists($available_volumes->{$volume})) {
    print "Importing '$source' into volume '$volume'. Please wait, it may take some time...\n";
    my $real_volume = GetVolumeName($volume);
    # Docker requires absolute path for file system mounting.
    if (my $abs_source = abs_path($source)) {
      # Note: we double-quote docker container sh command for DOS compatibility.
      if (-d $source) {
        # Directory.
        Run(
          "$Genoring::DOCKER_COMMAND run --rm -v $real_volume:/volume -v $abs_source:/import alpine sh -c \"cp -rfT /import/ /volume/\"",
          "Failed to import directory '$source' into Docker volume '$volume'.",
          0,
          0
        );
      }
      else {
        # Archive file.
        Run(
          "$Genoring::DOCKER_COMMAND run --rm -v $real_volume:/volume -v $abs_source:/import/backup.tar.gz alpine sh -c \"tar -xzvf /import/backup.tar.gz -C /volume/\"",
          "Failed to import archive '$source' into Docker volume '$volume'.",
          0,
          0
        );
      }
    }
    else {
      die "ERROR: ImportIntoVolume: Unable to determine '$source' absolute path!\n";
    }
    print "Imported successfully.\n";
  }
  else {
    die "ERROR: ImportIntoVolume: Unknown volume '$volume'!\n";
  }
}


=pod

=head2 CheckFreeSpace

B<Description>: Check if there is currently enough disk space to run GenoRing.
If there is less than 100M or 2% free space, it will ask to continue or stop.

B<ArgsCount>: 0

B<Return>: (nothing)

=cut

sub CheckFreeSpace
{
  my $df_output = '';
  my $os = GetOs();
  if ('Unix' eq $os) {
    $df_output = qx(df --output=avail,pcent -BM . 2>/dev/null);
  }
  elsif ('Mac' eq $os) {
    # Try Mac fallback.
    $df_output = qx(df -m 2>/dev/null | awk 'NR==1; NR>1 {print \$4, \$5}');
  }
  elsif ('Win32' eq $os) {
    my $drive = `cd`;
    chomp $drive;
    $drive =~ s/\\.*//;
    my $out = `wmic logicaldisk where "Name='$drive'" get FreeSpace,Size /value 2>NUL`;
    my ($free) = $out =~ /FreeSpace=(\d+)/;
    my ($size) = $out =~ /Size=(\d+)/;
    if (defined $free && defined $size && $size > 0) {
      my $free_mb = int($free / (1024 * 1024));
      my $used_pct = int(100 - ($free * 100 / $size));
      $df_output = sprintf("%dM %3d%%", $free_mb, $used_pct);
    }
  }
  if (($? == 0)
      && ($df_output =~ m/(\d+)(?:Mb?)?\s+(\d+)%/)
  ) {
    my ($available, $percent_used) = ($1, $2);
    # Less than 100M or more than 99% used.
    if ((($available < 100) || ($percent_used >= 99))
      && (!Confirm('The disk space is very low (~' . $available . 'Mb)! GenoRing may not work properly. Do you want to continue anyway?'))
    ) {
      die "Execution aborted!\n";
    }
  }
  else {
    warn "Warning: Unable to check free disk space.\n";
  }
}




=pod

=head1 AUTHORS

Valentin GUIGNON (The Alliance Bioversity - CIAT), v.guignon@cgiar.org

=head1 VERSION

Version 1.0

Date 27/10/2025

=head1 SEE ALSO

GenoRing documentation.

=cut

# Init config automatically.
GetConfig();

return 1; # package return<|MERGE_RESOLUTION|>--- conflicted
+++ resolved
@@ -718,7 +718,7 @@
 =cut
 
 sub GetState {
-  # @todo Revoir pour la compatibilité...
+  # @todo Review compatibility.
   my ($container) = @_;
   my $state = '';
   if ($container) {
@@ -779,12 +779,11 @@
 
 sub IsContainerRunning {
   my ($container) = @_;
-
+  # @todo Review compatibility.
   if (!$container) {
     warn "WARNING: IsContainerRunning: Missing container name!";
     return ();
   }
-<<<<<<< HEAD
   my $ps_all = Run("$Genoring::DOCKER_COMMAND ps --all --filter name=^$container\\\$ --format "{{.ID}} {{.State}} {{.Names}} {{.Image}}" 2>$Genoring::NULL");
   my @ps = split(/\n+/, $ps_all);
   if ('dc1' eq $Genoring::COMPATIBILITY) {
@@ -801,20 +800,8 @@
       return ($ps_line[0], $state, $ps_line[6], $ps_line[1]);
     }
   }
-  else {
-    foreach my $ps (@ps) {
-      my @status = split(/\s+/, $ps);
-      # Name filter does not do an exact match so we do it here.
-      if ($status[2] eq $container) {
-        return (@status);
-      }
-    }
-=======
-  my $ps_all = qx($g_exec_prefix$Genoring::DOCKER_COMMAND ps --all --filter name=^$container\\\$ --format "{{.ID}} {{.State}} {{.Names}} {{.Image}}" 2>$Genoring::NULL);
-  my @ps = split(/\n+/, $ps_all);
-  if (@ps) {
+  elsif (@ps) {
     return split(/\s+/, shift(@ps));
->>>>>>> 66b0311b
   }
   return ();
 }
@@ -1894,18 +1881,15 @@
   foreach my $volume (sort keys(%volumes)) {
     my $volume_name = GetVolumeName($volume);
     $compose->{'volumes'}->{$volume} = $volumes{$volume}->{'definition'};
-<<<<<<< HEAD
     if ('dc1' ne $Genoring::COMPATIBILITY) {
       $compose->{'volumes'}->{$volume}->{'name'} = $volume_name;
-=======
-    $compose->{'volumes'}->{$volume}->{'name'} = $volume_name;
+    }
     if (exists($volumes{$volume}->{'definition'}->{'driver'})
         && ('local' eq $volumes{$volume}->{'definition'}->{'driver'})
         && exists($volumes{$volume}->{'definition'}->{'driver_opts'}->{'device'})
         && ($volumes{$volume}->{'definition'}->{'driver_opts'}->{'device'} =~ m/^\$\{GENORING_VOLUMES_DIR\}/)
     ) {
       $volume_mapping{$volume} = $volumes{$volume}->{'definition'}->{'driver_opts'}->{'device'};
->>>>>>> 66b0311b
     }
     # Manage non-exposed volumes.
     if ($g_flags->{'no-exposed-volumes'} || $config->{'no-exposed-volumes'}) {
